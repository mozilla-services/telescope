--- conflicted
+++ resolved
@@ -231,11 +231,7 @@
         status=403,
     )
 
-<<<<<<< HEAD
-    with pytest.raises(aiohttp.ContentTypeError) as excinfo:
-=======
     with pytest.raises(aiohttp.ClientResponseError):
->>>>>>> e5a429ac
         await run(
             repo="mozilla/remote-settings",
             rtd_slug="remote-settings",
