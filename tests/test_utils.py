import pytest

<<<<<<< HEAD
from poucave.utils import (
    BugTracker,
    Cache,
    History,
    extract_json,
    fetch_redash,
    run_parallel,
    utcnow,
)
=======
from poucave.utils import BugTracker, Cache, extract_json, fetch_redash, run_parallel
>>>>>>> bb3d2a66


def test_cache_set_get():
    cache = Cache()
    cache.set("a", 42, ttl=1)

    assert cache.get("a") == 42
    assert cache.get("b") is None


async def test_fetch_redash(mock_aioresponses):
    url = "https://sql.telemetry.mozilla.org/api/queries/64921/results.json?api_key=abc"

    row = {
        "status": "network_error",
        "source": "normandy/recipe/123",
        "min_timestamp": "2019-09-16T01:36:12.348",
        "total": 333,
        "max_timestamp": "2019-09-16T07:24:58.741",
    }

    mock_aioresponses.get(
        url, status=200, payload={"query_result": {"data": {"rows": [row]}}}
    )

    rows = await fetch_redash(query_id=64921, api_key="abc")

    assert rows == [row]


async def test_run_parallel():
    async def success():
        return 42

    async def failure():
        raise ValueError()

    with pytest.raises(ValueError):
        await run_parallel(success(), failure(), success())


def test_extract_json():
    data = {
        "min_timestamp": "2020-09-24T10:29:44.925",
        "max_timestamp": "2020-09-24T16:25:14.164",
        "percentiles": {
            "1": {"value": 29, "max": 60},
            "25": {"value": 180, "max": 300},
        },
        "pings": [314, 42],
    }
    assert extract_json(".", 12) == 12
    assert extract_json(".percentiles.1.value", data) == 29
    assert extract_json(".pings.0", data) == 314
    assert extract_json(".min_timestamp", data) == "2020-09-24T10:29:44.925"

    with pytest.raises(ValueError):
        extract_json(".pings.a", data)
        extract_json(".field", "An error returned by check")


async def test_bugzilla_fetch_fallsback_to_empty_list(mock_aioresponses, config):
    config.BUGTRACKER_URL = "https://bugzilla.mozilla.org"
    tracker = BugTracker()
    results = await tracker.fetch(project="telemetry", name="pipeline")
    assert results == []


async def test_bugzilla_fetch_without_cache(mock_aioresponses, config):
    config.BUGTRACKER_URL = "https://bugzilla.mozilla.org"
    tracker = BugTracker()
    mock_aioresponses.get(
        config.BUGTRACKER_URL + "/rest/bug?whiteboard=poucave ",
        payload={
            "bugs": [
                {
                    "id": 20200701,
                    "summary": "Recent closed bug",
                    "last_change_time": "2020-07-01T00:00:00Z",
                    "product": "Firefox",
                    "is_open": False,
                    "status": "WONTFIX",
                    "groups": [],
                    "whiteboard": "telemetry/pipeline",
                },
                {
                    "id": 20200604,
                    "summary": "Open bug",
                    "last_change_time": "2020-06-04T22:54:59Z",
                    "product": "Firefox",
                    "is_open": True,
                    "status": "NEW",
                    "groups": [],
                    "whiteboard": "telemetry/pipeline",
                },
                {
                    "id": 20200801,
                    "summary": "Hidden security bug info",
                    "last_change_time": "2020-08-01T00:00:00Z",
                    "product": "Firefox",
                    "is_open": True,
                    "status": "REOPENED",
                    "groups": ["firefox-security"],
                    "whiteboard": "telemetry/pipeline",
                },
                {
                    "id": 20200101,
                    "summary": "Old open bug",
                    "last_change_time": "2020-01-01T00:00:00Z",
                    "product": "Firefox",
                    "is_open": True,
                    "status": "UNKNOWN",
                    "groups": [],
                    "whiteboard": "telemetry/pipeline",
                },
                {
                    "id": 20191201,
                    "summary": "Other check",
                    "last_change_time": "2019-12-01T12:14:29Z",
                    "product": "Firefox",
                    "is_open": False,
                    "status": "RESOLVED",
                    "groups": [],
                    "whiteboard": "other/check",
                },
            ]
        },
    )

    results = await tracker.fetch(project="telemetry", name="pipeline")

    assert results == [
        {
            "id": 20200801,
            "summary": "",  # hidden
            "last_update": "2020-08-01T00:00:00Z",
            "open": True,
            "heat": "cold",
            "status": "REOPENED",
            "url": "https://bugzilla.mozilla.org/20200801",
        },
        {
            "id": 20200604,
            "summary": "Open bug",
            "last_update": "2020-06-04T22:54:59Z",
            "open": True,
            "heat": "cold",
            "status": "NEW",
            "url": "https://bugzilla.mozilla.org/20200604",
        },
        {
            "id": 20200101,
            "summary": "Old open bug",
            "last_update": "2020-01-01T00:00:00Z",
            "open": True,
            "heat": "cold",
            "status": "UNKNOWN",
            "url": "https://bugzilla.mozilla.org/20200101",
        },
        {
            "id": 20200701,
            "summary": "Recent closed bug",
            "last_update": "2020-07-01T00:00:00Z",
            "open": False,
            "heat": "cold",
            "status": "WONTFIX",
            "url": "https://bugzilla.mozilla.org/20200701",
        },
    ]


async def test_bugzilla_return_results_from_cache(mock_aioresponses, config):
    config.BUGTRACKER_URL = "https://bugzilla.mozilla.org"
    cache = Cache()
    tracker = BugTracker(cache=cache)
    cache.set(
        "bugtracker-list",
        {
            "bugs": [
                {
                    "id": 111,
                    "summary": "bug",
                    "last_change_time": "2020-06-04T22:54:59Z",
                    "product": "Firefox",
                    "is_open": True,
                    "status": "RESOLVED",
                    "groups": [],
                    "whiteboard": "telemetry/pipeline",
                }
            ]
        },
        ttl=1000,
    )

    results = await tracker.fetch(project="telemetry", name="pipeline")

    assert len(results) == 1
    assert results[0]["id"] == 111


async def test_bugzilla_fetch_with_expired_cache(mock_aioresponses, config):
    config.BUGTRACKER_URL = "https://bugzilla.mozilla.org"
    mock_aioresponses.get(
        config.BUGTRACKER_URL + "/rest/bug?whiteboard=poucave ",
        payload={
            "bugs": [
                {
                    "id": 20200101,
                    "summary": "Old open bug",
                    "last_change_time": "2020-01-01T00:00:00Z",
                    "product": "Firefox",
                    "is_open": True,
                    "status": "UNKNOWN",
                    "groups": [],
                    "whiteboard": "telemetry/pipeline",
                }
            ]
        },
    )
    cache = Cache()
    tracker = BugTracker(cache=cache)
    cache.set("bugtracker-list", {"bugs": [{}, {}, {}]}, ttl=0)

    results = await tracker.fetch(project="telemetry", name="pipeline")

    assert len(results) == 1


async def test_bugzilla_fetch_with_empty_cache(mock_aioresponses, config):
    config.BUGTRACKER_URL = "https://bugzilla.mozilla.org"
    mock_aioresponses.get(
        config.BUGTRACKER_URL + "/rest/bug?whiteboard=poucave ",
        payload={
            "bugs": [
                {
                    "id": 20200101,
                    "summary": "Old open bug",
                    "last_change_time": "2020-01-01T00:00:00Z",
                    "product": "Firefox",
                    "is_open": True,
                    "heat": "cold",
                    "status": "UNKNOWN",
                    "groups": [],
                    "whiteboard": "telemetry/pipeline",
                }
            ]
        },
    )
    cache = Cache()
    tracker = BugTracker(cache=cache)

    results = await tracker.fetch(project="telemetry", name="pipeline")

    assert len(results) == 1


async def test_history_fetch_fallsback_to_empty_list(mock_aioresponses, config):
    config.HISTORY_URL = ""
    history = History()
    results = await history.fetch(project="telemetry", name="pipeline")
    assert results == []


async def test_history_fetch_without_cache(mock_aioresponses, config):
    config.HISTORY_URL = "https://sql.mozilla.org/history"
    tracker = History()
    mock_aioresponses.get(
        config.HISTORY_URL,
        payload={
            "query_result": {
                "data": {
                    "rows": [
                        {
                            "check": "crlite/filter-age",
                            "scalar": 32.0,
                            "success": True,
                            "t": "2020-10-16 08:51:50",
                        },
                        {
                            "check": "telemetry/pipeline",
                            "scalar": 12.0,
                            "success": False,
                            "t": "2020-10-15 08:51:50",
                        },
                        {
                            "check": "crlite/filter-age",
                            "scalar": 42.0,
                            "success": True,
                            "t": "2020-10-18 08:51:50",
                        },
                    ]
                }
            }
        },
    )
    results = await tracker.fetch(project="crlite", name="filter-age")
    assert results == [
        {
            "scalar": 32.0,
            "success": True,
            "t": "2020-10-16 08:51:50",
        },
        {
            "scalar": 42.0,
            "success": True,
            "t": "2020-10-18 08:51:50",
        },
    ]


async def test_history_return_results_from_cache(mock_aioresponses, config):
    config.HISTORY_URL = "https://sql.mozilla.org/history"
    cache = Cache()
    history = History(cache=cache)
    expires = utcnow() + datetime.timedelta(seconds=1000)
    cache.set(
        "scalar-history",
        (
            {
                "crlite/filter-age": [
                    {
                        "scalar": 42.0,
                        "success": False,
                        "t": "2020-10-18 08:51:50",
                    },
                ]
            },
            expires,
        ),
    )

    results = await history.fetch(project="crlite", name="filter-age")

    assert len(results) == 1
    assert results[0]["scalar"] == 42.0


async def test_history_fetch_with_expired_cache(mock_aioresponses, config):
    config.HISTORY_URL = "https://sql.mozilla.org/history"
    cache = Cache()
    history = History(cache=cache)
    expires = utcnow() - datetime.timedelta(seconds=1000)
    cache.set(
        "scalar-history",
        (
            {
                "crlite/filter-age": [
                    {
                        "scalar": 42.0,
                        "success": False,
                        "t": "2020-10-18 08:51:50",
                    },
                ]
            },
            expires,
        ),
    )

    results = await history.fetch(project="crlite", name="filter-age")

    assert len(results) == 1


async def test_history_fetch_with_empty_cache(mock_aioresponses, config):
    config.HISTORY_URL = "https://sql.mozilla.org/history"
    mock_aioresponses.get(
        config.HISTORY_URL,
        payload={
            "query_result": {
                "data": {
                    "rows": [
                        {
                            "check": "crlite/filter-age",
                            "scalar": 32.0,
                            "success": True,
                            "t": "2020-10-16 08:51:50",
                        },
                    ]
                }
            }
        },
    )
    cache = Cache()
    history = History(cache=cache)

    results = await history.fetch(project="crlite", name="filter-age")

    assert len(results) == 1<|MERGE_RESOLUTION|>--- conflicted
+++ resolved
@@ -1,6 +1,5 @@
 import pytest
 
-<<<<<<< HEAD
 from poucave.utils import (
     BugTracker,
     Cache,
@@ -8,11 +7,7 @@
     extract_json,
     fetch_redash,
     run_parallel,
-    utcnow,
 )
-=======
-from poucave.utils import BugTracker, Cache, extract_json, fetch_redash, run_parallel
->>>>>>> bb3d2a66
 
 
 def test_cache_set_get():
@@ -327,21 +322,18 @@
     config.HISTORY_URL = "https://sql.mozilla.org/history"
     cache = Cache()
     history = History(cache=cache)
-    expires = utcnow() + datetime.timedelta(seconds=1000)
     cache.set(
         "scalar-history",
-        (
-            {
-                "crlite/filter-age": [
-                    {
-                        "scalar": 42.0,
-                        "success": False,
-                        "t": "2020-10-18 08:51:50",
-                    },
-                ]
-            },
-            expires,
-        ),
+        {
+            "crlite/filter-age": [
+                {
+                    "scalar": 42.0,
+                    "success": False,
+                    "t": "2020-10-18 08:51:50",
+                },
+            ]
+        },
+        ttl=1000,
     )
 
     results = await history.fetch(project="crlite", name="filter-age")
@@ -354,21 +346,18 @@
     config.HISTORY_URL = "https://sql.mozilla.org/history"
     cache = Cache()
     history = History(cache=cache)
-    expires = utcnow() - datetime.timedelta(seconds=1000)
     cache.set(
         "scalar-history",
-        (
-            {
-                "crlite/filter-age": [
-                    {
-                        "scalar": 42.0,
-                        "success": False,
-                        "t": "2020-10-18 08:51:50",
-                    },
-                ]
-            },
-            expires,
-        ),
+        {
+            "crlite/filter-age": [
+                {
+                    "scalar": 42.0,
+                    "success": False,
+                    "t": "2020-10-18 08:51:50",
+                },
+            ]
+        },
+        ttl=0,
     )
 
     results = await history.fetch(project="crlite", name="filter-age")
