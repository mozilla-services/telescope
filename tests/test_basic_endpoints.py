--- conflicted
+++ resolved
@@ -1,10 +1,7 @@
 import logging
 import re
 import tempfile
-<<<<<<< HEAD
-=======
 import time
->>>>>>> 4ebcea47
 from operator import itemgetter
 from unittest import mock
 
@@ -341,7 +338,6 @@
     ]
 
 
-<<<<<<< HEAD
 async def test_logging_result(caplog, cli, mock_aioresponses):
     cli.app["poucave.cache"] = None
     caplog.set_level(logging.INFO, logger="check.result")
@@ -375,8 +371,6 @@
     assert result_logs[2].data == '"Boom"'
 
 
-=======
->>>>>>> 4ebcea47
 async def test_cors_enabled(cli):
     response = await cli.get("/", headers={"Origin": "http://example.org"})
 
