import re
import tempfile
<<<<<<< HEAD
import time
=======
from operator import itemgetter
>>>>>>> 3dc02388
from unittest import mock

from aioresponses import CallbackResult

from poucave import config
from poucave.utils import run_parallel


async def test_hello(cli):
    response = await cli.get("/")
    assert response.status == 200
    body = await response.json()
    assert body["hello"] == "poucave"


async def test_hello_html_redirect(cli):
    response = await cli.get(
        "/",
        headers={"Accept": "text/html,application/xml;q=0.9,image/webp,*/*;q=0.8"},
        allow_redirects=False,
    )
    assert response.status == 302
    assert response.headers["Location"] == "html/index.html"


async def test_lbheartbeat(cli):
    response = await cli.get("/__lbheartbeat__")
    assert response.status == 200


async def test_heartbeat(cli):
    response = await cli.get("/__heartbeat__")
    assert response.status == 200


async def test_version(cli):
    response = await cli.get("/__version__")
    assert response.status == 200
    body = await response.json()
    assert body["name"] == "poucave"

    # Raises if file is missing
    config.VERSION_FILE = "missing.json"
    response = await cli.get("/__version__")
    assert response.status == 500


# /checks


async def test_checks(cli):
    response = await cli.get("/checks")
    assert response.status == 200
    body = await response.json()
    assert len(body) >= 1
    assert body[:1] == [
        {
            "name": "hb",
            "project": "testproject",
            "module": "checks.core.heartbeat",
            "description": "Test HB",
            "documentation": "URL should return a 200 response.\n\nThe remote response is returned.",
            "url": "/checks/testproject/hb",
            "tags": ["ops", "test"],
            "ttl": 60,
            "troubleshooting": (
                "https://mana.mozilla.org/wiki/pages/viewpage.action?pageId=126619112"
                "#TroubleshootingRemoteSettings&Normandy-testproject/hb"
            ),
            "parameters": {"url": "http://server.local/__heartbeat__"},
        }
    ]


# /checks/{project}


async def test_project_unknown(cli):
    response = await cli.get("/checks/unknown")
    assert response.status == 404


async def test_project_unsupported_accept(cli):
    response = await cli.get(
        "/checks/testproject", headers={"Accept": "application/xml"}
    )
    assert response.status == 406


async def test_returns_json_in_browser(mock_aioresponses, cli):
    mock_aioresponses.get("http://server.local/__heartbeat__", status=200, payload={})

    response = await cli.get(
        "/checks/testproject",
        headers={"Accept": "text/html,application/xml;q=0.9,image/webp,*/*;q=0.8"},
    )
    assert response.status == 200
    assert response.headers["Content-Type"] == "application/json; charset=utf-8"


async def test_project_returns_only_cached(mock_aioresponses, cli):
    mock_aioresponses.get("http://server.local/__heartbeat__", status=200, payload={})

    await cli.get("/checks/testproject/fake")

    response = await cli.get("/checks/testproject")
    assert response.status == 200
    body = await response.json()

    assert body[0]["project"] == "testproject"
    assert body[0]["name"] == "hb"
    assert body[0]["success"]

    assert body[1]["name"] == "fake"
    assert body[1]["success"]
    assert body[1]["data"] == {"max_age": 999, "from_conf": 100}


# /tags/{tag}


async def test_check_tag_unknown(cli):
    response = await cli.get("/checks/tags/foo")
    assert response.status == 404


async def test_check_by_tag(cli, mock_aioresponses):
    mock_aioresponses.get(
        "http://server.local/__heartbeat__", status=200, payload={"ok": True}
    )
    response = await cli.get("/checks/tags/ops")
    assert response.status == 200


async def test_check_by_tag_text_mode(cli, mock_aioresponses):
    mock_aioresponses.get(
        "http://server.local/__heartbeat__", status=500, payload={"ok": False}
    )
    response = await cli.get("/checks/tags/ops", headers={"Accept": "text/plain"})
    assert (
        await response.text()
        == """testproject  hb  False


testproject  hb
  Url:
    /checks/testproject/hb
  Description:
    Test HB
  Documentation:
    URL should return a 200 response.

    The remote response is returned.
  Parameters:
    {'url': 'http://server.local/__heartbeat__'}
  Data:
    {
      "ok": false
    }
  Troubleshooting:
    https://mana.mozilla.org/wiki/pages/viewpage.action?pageId=126619112#TroubleshootingRemoteSettings&Normandy-testproject/hb"""
    )


# /checks/{project}/{name}


async def test_check_unknown(cli):
    response = await cli.get("/checks/testproject/unknown")
    assert response.status == 404


async def test_check_run_queryparams(cli):
    response = await cli.get("/checks/testproject/fake")
    body = await response.json()
    assert body["parameters"]["max_age"] == 999
    assert body["data"] == {"max_age": 999, "from_conf": 100}


async def test_check_run_queryparams_overriden(cli):
    response = await cli.get("/checks/testproject/fake?max_age=42")
    body = await response.json()
    assert body["parameters"]["max_age"] == 42
    assert body["data"] == {"max_age": 42, "from_conf": 100}


async def test_check_run_bad_value(cli):
    response = await cli.get("/checks/testproject/fake?max_age=abc")
    assert response.status == 400


async def test_check_positive(cli, mock_aioresponses):
    mock_aioresponses.get(
        "http://server.local/__heartbeat__", status=200, payload={"ok": True}
    )

    response = await cli.get("/checks/testproject/hb")

    assert response.status == 200
    body = await response.json()
    assert re.compile("....-..-..T..:..:..\\.......+..:..").match(body["datetime"])
    assert body["duration"] > 0
    assert body["success"]
    assert body["project"] == "testproject"
    assert body["name"] == "hb"
    assert body["description"] == "Test HB"
    assert "URL should return" in body["documentation"]
    assert body["data"] == {"ok": True}


async def test_check_negative(cli, mock_aioresponses):
    mock_aioresponses.get("http://server.local/__heartbeat__", status=503)

    response = await cli.get("/checks/testproject/hb")

    assert response.status == 503
    body = await response.json()
    assert not body["success"]
    assert body["data"] is None


async def test_check_cached(cli, mock_aioresponses):
    mock_aioresponses.get(
        "http://server.local/__heartbeat__", status=200, payload={"ok": True}
    )

    await cli.get("/checks/testproject/hb")

    mock_aioresponses.clear()

    response = await cli.get("/checks/testproject/hb")

    assert response.status == 200


async def test_check_parallel(cli, mock_aioresponses):
    class Callback:
        def __init__(self):
            self.count = 0

        def __call__(self, url, **kwargs):
            self.count += 1
            time.sleep(0.200)
            return CallbackResult(status=200, payload=self.count)

    url = "http://server.local/__heartbeat__"
    mock_aioresponses.get(url, callback=Callback())

    first, second = await run_parallel(
        (await cli.get("/checks/testproject/hb")).json(),
        (await cli.get("/checks/testproject/hb")).json(),
    )

    # Second call should use cached result.
    assert first["data"] == second["data"]


async def test_check_force_refresh(cli, mock_aioresponses):
    mock_aioresponses.get(
        "http://server.local/__heartbeat__", status=200, payload={"ok": True}
    )

    resp = await cli.get("/checks/testproject/hb")
    dt_before = (await resp.json())["datetime"]

    with mock.patch.object(config, "REFRESH_SECRET", "s3cr3t"):
        resp = await cli.get("/checks/testproject/hb?refresh=wrong")
        assert resp.status == 400

        resp = await cli.get("/checks/testproject/hb?refresh=s3cr3t")
        dt_refreshed = (await resp.json())["datetime"]

    assert dt_before != dt_refreshed


async def test_check_cached_by_queryparam(cli, mock_aioresponses):
    resp = await cli.get("/checks/testproject/fake")
    dt_no_params = (await resp.json())["datetime"]

    resp = await cli.get("/checks/testproject/fake?unknown=1")
    dt_unknown = (await resp.json())["datetime"]
    assert dt_no_params == dt_unknown

    resp = await cli.get("/checks/testproject/fake?max_age=2")
    dt_known = (await resp.json())["datetime"]
    resp = await cli.get("/checks/testproject/fake?max_age=2")
    dt_known_same = (await resp.json())["datetime"]
    assert dt_known == dt_known_same

    resp = await cli.get("/checks/testproject/fake?max_age=3")
    dt_different = (await resp.json())["datetime"]
    assert dt_known != dt_different


async def test_sends_events(mock_aioresponses, cli):
    mock_aioresponses.get(
        "http://server.local/__heartbeat__", status=200, payload={"ok": True}
    )
    mock_aioresponses.get(
        "http://server.local/__heartbeat__", status=500, payload={"ok": False}
    )

    events = {}

    def callback(event_type, payload):
        events.setdefault(event_type, []).append(payload)

    cli.app["poucave.cache"] = None
    cli.app["poucave.events"].on("check:run", callback)
    cli.app["poucave.events"].on("check:state:changed", callback)

    await cli.get("/checks/testproject/hb")
    await cli.get("/checks/testproject/hb")

    assert len(events["check:run"]) == 2
    assert len(events["check:state:changed"]) == 1

    assert list(map(itemgetter("result"), events["check:run"])) == [
        {
            "data": {"ok": True},
            "success": True,
        },
        {
            "data": {"ok": False},
            "success": False,
        },
    ]
    assert list(map(itemgetter("result"), events["check:state:changed"])) == [
        {
            "data": {"ok": False},
            "success": False,
        }
    ]


async def test_cors_enabled(cli):
    response = await cli.get("/", headers={"Origin": "http://example.org"})

    assert "Access-Control-Allow-Origin" in response.headers


async def test_sentry_event_on_negative(cli, mock_aioresponses):
    mock_aioresponses.get("http://server.local/__heartbeat__", status=503)

    with mock.patch("sentry_sdk.hub.Hub.capture_message") as mocked:
        await cli.get("/checks/testproject/hb")

    assert mocked.call_args_list[0][0][0] == "testproject/hb is failing"


async def test_served_diagram_from_config(cli):
    with tempfile.NamedTemporaryFile("w") as fp:
        with mock.patch.object(config, "DIAGRAM_FILE", fp.name):
            resp = await cli.get("/diagram.svg")
            assert resp.status == 200
            await resp.text()  # Read content.
            assert "svg" in resp.headers["Content-Type"]


async def test_served_diagram_missing(cli):
    with mock.patch.object(config, "DIAGRAM_FILE", "/path/unknown.svg"):
        resp = await cli.get("/diagram.svg")
        assert resp.status == 404<|MERGE_RESOLUTION|>--- conflicted
+++ resolved
@@ -1,10 +1,7 @@
 import re
 import tempfile
-<<<<<<< HEAD
 import time
-=======
 from operator import itemgetter
->>>>>>> 3dc02388
 from unittest import mock
 
 from aioresponses import CallbackResult
