from poucave import config


async def test_hello(cli):
    response = await cli.get("/")
    assert response.status == 200
    body = await response.json()
    assert body["hello"] == "poucave"


async def test_lbheartbeat(cli):
    response = await cli.get("/__lbheartbeat__")
    assert response.status == 200


async def test_heartbeat(cli):
    response = await cli.get("/__heartbeat__")
    assert response.status == 200


async def test_version(cli):
    response = await cli.get("/__version__")
    assert response.status == 200
    body = await response.json()
    assert body["name"] == "poucave"

    # Raises if file is missing
    config.VERSION_FILE = "missing.json"
    response = await cli.get("/__version__")
    assert response.status == 500


async def test_check_run(cli):
    response = await cli.get("/checks/testproject/fake?query-param=42")
    body = await response.json()
    assert body["data"] == [{"query-param": "42"}, {"conf-param": 999}]


async def test_checks(cli):
    response = await cli.get("/checks")
    assert response.status == 200
    body = await response.json()
    assert len(body) >= 1
    assert body[:1] == [
        {
            "name": "hb",
            "project": "testproject",
<<<<<<< HEAD
            "module": "checks.core.heartbeat",
            "description": "Test HB",
            "documentation": "URL should return a 200 response.\n\nThe remote response is returned.",
            "url": "/checks/testproject/hb",
            "parameters": {},
=======
            "parameters": {"url": "http://server.local/__heartbeat__"},
>>>>>>> b527469c
        }
    ]


async def test_check_positive(cli, mock_aioresponse):
    mock_aioresponse.get(
        "http://server.local/__heartbeat__", status=200, payload={"ok": True}
    )

    response = await cli.get("/checks/testproject/hb")

    assert response.status == 200
    body = await response.json()
    assert "datetime" in body
    assert body["success"]
    assert body["project"] == "testproject"
    assert body["name"] == "hb"
    assert body["description"] == "Test HB"
    assert "URL should return" in body["documentation"]
    assert body["data"] == {"ok": True}


async def test_check_negative(cli, mock_aioresponse):
    mock_aioresponse.get("http://server.local/__heartbeat__", status=503)

    response = await cli.get("/checks/testproject/hb")

    assert response.status == 503
    body = await response.json()
    assert not body["success"]
    assert body["data"] is None


async def test_check_cached(cli, mock_aioresponse):
    mock_aioresponse.get(
        "http://server.local/__heartbeat__", status=200, payload={"ok": True}
    )

    await cli.get("/checks/testproject/hb")

    mock_aioresponse.clear()

    response = await cli.get("/checks/testproject/hb")

    assert response.status == 200


async def test_cors_enabled(cli):
    response = await cli.get("/", headers={"Origin": "http://example.org"})

    assert "Access-Control-Allow-Origin" in response.headers<|MERGE_RESOLUTION|>--- conflicted
+++ resolved
@@ -45,15 +45,11 @@
         {
             "name": "hb",
             "project": "testproject",
-<<<<<<< HEAD
             "module": "checks.core.heartbeat",
             "description": "Test HB",
             "documentation": "URL should return a 200 response.\n\nThe remote response is returned.",
             "url": "/checks/testproject/hb",
-            "parameters": {},
-=======
             "parameters": {"url": "http://server.local/__heartbeat__"},
->>>>>>> b527469c
         }
     ]
 
