import asyncio
import email.utils
import functools
import hashlib
import json
import logging
import textwrap
import threading
import urllib.parse
from contextlib import asynccontextmanager
from datetime import datetime, timedelta, timezone
from itertools import chain
from typing import Any, AsyncGenerator, Dict, List, Optional, Protocol, Tuple, Union

import aiohttp
import backoff
from aiohttp import web
from google.cloud import bigquery
from redis.asyncio import Redis

from telescope import config
from telescope.typings import BugInfo


logger = logging.getLogger(__name__)
threadlocal = threading.local()

# global semaphore to restrict parallel http requests
REQUEST_LIMIT = asyncio.Semaphore(config.LIMIT_REQUEST_CONCURRENCY)
WORKER_LIMIT = asyncio.Semaphore(config.LIMIT_WORKER_CONCURRENCY)


def limit_request_concurrency(func):
    @functools.wraps(func)
    async def wrapper(*args, **kwargs):
        async with REQUEST_LIMIT:
            return await func(*args, **kwargs)

    return wrapper


class Cache(Protocol):
    def lock(self, key: str):
        """Return an async-compatible context manager for locking 'key'."""
        ...

    async def set(self, key: str, value: Any, ttl: int):
        """Set a value with TTL in seconds."""
        ...

    async def get(self, key: str) -> Optional[Any]:
        """Get a value or None if missing/expired."""
        ...

    async def ping(self) -> bool:
        """Return True if the cache is reachable, False otherwise."""
        try:
            await self.set("__ping__", 1, ttl=10)
            value = await self.get("__ping__")
            if value != 1:
                raise Exception("Cache ping returned wrong value")
            return True
        except Exception:
            logger.exception("Cache ping failed")
            return False


class InMemoryCache(Cache):
    def __init__(self):
        self._content: dict[str, tuple[datetime, Any]] = {}
        self._locks: dict[str, asyncio.Lock] = {}

    def lock(self, key: str):
        return self._locks.setdefault(key, asyncio.Lock())

    async def set(self, key: str, value: Any, ttl: int):
        expires = utcnow() + timedelta(seconds=ttl)
        self._content[key] = expires, value

    async def get(self, key: str) -> Optional[Any]:
        try:
            expires, value = self._content[key]
            if expires < utcnow():
                del self._content[key]
                return None
            return value

        except KeyError:
            # Unknown key.
            return None


class RedisCache(Cache):
    version = "v1"

    def __init__(self, url: str, key_prefix: str):
        self._r = Redis.from_url(url)
        self.prefix = f"{key_prefix}:{self.version}:"

    def _key(self, key: str) -> str:
        """Generate a safe Redis key from an arbitrary string."""
        digest = hashlib.sha1(key.encode("utf-8")).hexdigest()  # nosec
        return f"{self.prefix}:{digest}"

    def lock(self, key: str):
        return self._r.lock(
<<<<<<< HEAD
            name=f"{self.prefix}lock:{key}",
            # If the lock is not released (process crash, etc.), it will auto-expire after timeout.
            timeout=config.REDIS_LOCK_TIMEOUT_SECONDS,
            # How long to wait to acquire the lock before giving up.
            # It should be higher than the max expected duration of the run.
            blocking_timeout=config.REDIS_LOCK_BLOCKING_TIMEOUT_SECONDS,
=======
            name=f"{self._key(key)}:lock",
>>>>>>> f1ba6a02
        )

    async def set(self, key: str, value: Any, ttl: int):
        data = json.dumps(value)
        await self._r.set(f"{self._key(key)}:data", data, ex=ttl)

    async def get(self, key: str) -> Optional[Any]:
        data = await self._r.get(f"{self._key(key)}:data")
        if data is None:
            return None
        return json.loads(data)


class DummyLock:
    def __await__(self):
        yield

    def __aenter__(self):
        return self

    def __aexit__(self, *args):
        return self


retry_decorator = backoff.on_exception(
    backoff.expo,
    (aiohttp.ClientError, asyncio.TimeoutError),
    max_tries=config.REQUESTS_MAX_RETRIES + 1,  # + 1 because REtries.
)


def strip_authz_on_exception(func):
    """
    Decorator for async functions that may raise aiohttp exceptions.
    If an exception has a .request_info with headers containing 'Authorization',
    the header is replaced with '[secure]' to prevent leaking secrets.
    """

    @functools.wraps(func)
    async def wrapper(*args, **kwargs):
        try:
            return await func(*args, **kwargs)
        except Exception as exc:
            if request_info := getattr(exc, "request_info", None):
                exc.request_info = type(
                    "RequestInfo",
                    (),
                    {
                        **request_info.__dict__,
                        "headers": {
                            k: ("[secure]" if k == "Authorization" else v)
                            for k, v in request_info.headers.items()
                        },
                    },
                )
            raise

    return wrapper


@limit_request_concurrency
@strip_authz_on_exception
@retry_decorator
async def fetch_json(url: str, **kwargs) -> Any:
    human_url = urllib.parse.unquote(url)
    logger.debug(f"Fetch JSON from '{human_url}'")
    async with ClientSession() as session:
        async with session.get(url, **kwargs) as response:
            return await response.json()


@limit_request_concurrency
@strip_authz_on_exception
@retry_decorator
async def fetch_text(url: str, **kwargs) -> str:
    human_url = urllib.parse.unquote(url)
    logger.debug(f"Fetch text from '{human_url}'")
    async with ClientSession() as session:
        async with session.get(url, **kwargs) as response:
            return await response.text()


@limit_request_concurrency
@strip_authz_on_exception
@retry_decorator
async def fetch_head(url: str, **kwargs) -> Tuple[int, Dict[str, str]]:
    human_url = urllib.parse.unquote(url)
    logger.debug(f"Fetch HEAD from '{human_url}'")
    async with ClientSession() as session:
        async with session.head(url, **kwargs) as response:
            return response.status, dict(response.headers)


@limit_request_concurrency
@strip_authz_on_exception
@retry_decorator
async def fetch_raw(url: str, **kwargs) -> tuple[int, dict[str, str], bytes]:
    human_url = urllib.parse.unquote(url)
    logger.debug(f"Fetch from '{human_url}'")
    async with ClientSession() as session:
        async with session.get(url, **kwargs) as response:
            body = await response.read()
            return response.status, dict(response.headers), body


@asynccontextmanager
async def ClientSession() -> AsyncGenerator[aiohttp.ClientSession, None]:
    timeout = aiohttp.ClientTimeout(total=config.REQUESTS_TIMEOUT_SECONDS)
    headers = {"User-Agent": "telescope", **config.DEFAULT_REQUEST_HEADERS}
    async with aiohttp.ClientSession(headers=headers, timeout=timeout) as session:
        yield session


async def run_parallel(*futures):
    """
    Consume a list of futures from several workers, and return the list of
    results.
    """
    results_by_index = {}
    for i, future in enumerate(futures):
        async with WORKER_LIMIT:
            results_by_index[i] = await future

    return [results_by_index[k] for k in sorted(results_by_index.keys())]


def utcnow():
    # Tiny wrapper, used for mocking in tests.
    return datetime.now(timezone.utc)


def utcfromtimestamp(timestamp):
    return datetime.fromtimestamp(int(timestamp) / 1000, tz=timezone.utc)


def utcfromisoformat(iso8601):
    iso8601_tz = iso8601.replace("Z", "+00:00")
    return datetime.fromisoformat(iso8601_tz).replace(tzinfo=timezone.utc)


def utcfromhttpdate(httpdate):
    return email.utils.parsedate_to_datetime(httpdate).replace(tzinfo=timezone.utc)


def render_checks(func):
    async def wrapper(request):
        # First, check that client requests supported output format.
        is_text_output = False
        accepts = ",".join(request.headers.getall("Accept", []))
        # Text is rendered only if explicitly specified.
        if "text/plain" in accepts:
            is_text_output = True
        elif "*/*" not in accepts and "application/json" not in accepts:
            # Client is requesting an unknown format.
            raise web.HTTPNotAcceptable()

        # Execute the decorated view.
        view_result = await func(request)

        # Render the response.
        results = [view_result] if isinstance(view_result, dict) else view_result
        all_success = all(c["success"] for c in results)
        status_code = 200 if all_success else 503

        if is_text_output:
            # Multiple checks can be rendered as text to be easier
            # to read (eg. in Pingdom "Root cause" UI).
            max_project_length = max([len(c["project"]) for c in results])
            max_name_length = max([len(c["name"]) for c in results])
            text = "\n".join(
                [
                    (
                        check["project"].ljust(max_project_length + 2)
                        + check["name"].ljust(max_name_length + 2)
                        + repr(check["success"])
                    )
                    for check in results
                ]
            )
            # Let's add some details about each failing check at the bottom.
            fields = (
                "url",
                "description",
                "documentation",
                "parameters",
                "data",
                "troubleshooting",
            )
            for check in [c for c in results if not c["success"]]:
                text += "\n" * 2 + "\n{project}  {name}\n".format(**check)

                check = {
                    **check,
                    "parameters": repr(check["parameters"]),
                    "data": json.dumps(check["data"], indent=2),
                }
                text += "\n".join(
                    chain(
                        *[
                            (
                                "  " + field.capitalize() + ":",
                                textwrap.indent(check[field], "    "),
                            )
                            for field in fields
                        ]
                    )
                )

            return web.Response(text=text, status=status_code)

        # Default rendering is JSON.
        return web.json_response(view_result, status=status_code)

    return wrapper


def cast_value(_type, value):
    # Get back to original type (eg. List[str] -> list)
    raw_type = getattr(_type, "__origin__", _type)
    if raw_type is Union:
        types = [getattr(t, "__origin__", t) for t in _type.__args__]
    else:
        types = [raw_type]
    # Cast to the first compatible type.
    while t := types.pop():
        try:
            return t(value)
        except (TypeError, ValueError):
            # Wrong parameter type. Raise if no more type to try.
            if len(types) == 0:
                raise


def csv_quoted(values):
    """
    >>> csv_quoted([1, 2, 3])
    "'1','2','3'"
    """
    return ",".join(f"'{v}'" for v in values)


def extract_json(path, data):
    """
    A very simple and dumb implementation of JSONPath
    to extract sub-fields from the specified `data` using
    a `path`.

    >>> extract_json(".", 12)
    12
    >>> extract_json(".foo.0", {"foo": [1, 2]})
    1
    """
    steps = [s for s in path.split(".") if s]
    for step in steps:
        try:
            data = data[step]
        except (TypeError, KeyError) as ke:
            try:
                istep = int(step)
            except ValueError:
                raise ValueError(str(ke))  # Original error with step as string
            try:
                data = data[istep]
            except IndexError:
                raise ValueError(str(ke))  # Original error with step as string
    return data


class BugTracker:
    """
    Fetch known bugs associated to checks.
    """

    HEAT_HOT_MAX_HOURS = 240
    HEAT_COLD_MIN_HOURS = 720

    def __init__(self, cache=None):
        self.cache = cache

    async def ping(self) -> bool:
        """
        Returns True if we can succesfully hit and parse the /rest/whoami endpoint.
        """
        url = f"{config.BUGTRACKER_URL}/rest/whoami"
        try:
            response = await fetch_json(
                url, headers={"X-BUGZILLA-API-KEY": config.BUGTRACKER_API_KEY}
            )
            return "name" in response
        except Exception as e:
            logger.exception(e)
            return False

    async def fetch(self, project: str, name: str) -> List[BugInfo]:
        """
        Fetch the list of bugs associated with the specified {project}/{name}.

        The list of bugs is fetched and catched for all checks, entries are filtered locally
        for this {project}/{name}.

        Bug must have configured ``SERVICE_NAME`` and ``ENV_NAME`` ``whiteboard`` in its field
        (eg. ``delivery-checks prod`` ).
        Use ``BUGTRACKER_API_KEY`` to include non public bugs in results.
        """
        if not config.BUGTRACKER_URL:
            return []

        cache_key = "bugtracker-list"
        async with self.cache.lock(cache_key) if self.cache else DummyLock():
            buglist = await self.cache.get(cache_key) if self.cache else None

            if buglist is None:
                # Fallback to an empty list when fetching fails. Caching this fallback value
                # will prevent every check to fail because of the bugtracker.
                default_buglist: Dict = {"bugs": []}
                env_name = config.ENV_NAME or ""
                url = f"{config.BUGTRACKER_URL}/rest/bug?whiteboard={config.SERVICE_NAME} {env_name}"
                try:
                    response = await fetch_json(
                        url, headers={"X-BUGZILLA-API-KEY": config.BUGTRACKER_API_KEY}
                    )
                    buglist = response if "bugs" in response else default_buglist
                except aiohttp.ClientError as e:
                    logger.exception(e)
                    buglist = default_buglist

                if self.cache:
                    await self.cache.set(cache_key, buglist, ttl=config.BUGTRACKER_TTL)

        def _heat(datestr):
            dt = utcfromisoformat(datestr)
            age_hours = (utcnow() - dt).total_seconds() / 3600
            return (
                "hot"
                if age_hours < self.HEAT_HOT_MAX_HOURS
                else ("cold" if age_hours > self.HEAT_COLD_MIN_HOURS else "")
            )

        check = f"{project}/{name}"
        return [
            {
                "id": r["id"],
                # Hide summary if any confidential group set.
                "summary": "" if len(r["groups"]) > 0 else r["summary"],
                "open": r["is_open"],
                "status": r["status"],
                "last_update": r["last_change_time"],
                "heat": _heat(r["last_change_time"]),
                "url": f"{config.BUGTRACKER_URL}/{r['id']}",
            }
            for r in sorted(
                # Show open bugs first, sorted by last changed descending.
                buglist["bugs"],
                key=lambda r: (r["is_open"], r["last_change_time"]),
                reverse=True,
            )
            if check in r["whiteboard"]
        ]


class EventEmitter:
    """
    A very simple event emitter.
    """

    def __init__(self):
        self.callbacks = {}

    def emit(self, event, payload=None):
        for cb in self.callbacks.get(event, []):
            cb(event, payload)

    def on(self, event, callback):
        self.callbacks.setdefault(event, []).append(callback)


async def fetch_bigquery(sql):  # pragma: nocover
    """
    Execute specified SQL and return rows.
    """

    def job():
        bqclient = getattr(threadlocal, "bqclient", None)

        if bqclient is None:
            # Reads credentials from env and connects.
            bqclient = bigquery.Client(project=config.HISTORY_PROJECT_ID)

            setattr(threadlocal, "bqclient", bqclient)

        query = sql.format(__project__=bqclient.project, __env__=config.ENV_NAME)

        query_job = bqclient.query(query)  # API request
        rows = query_job.result()  # Waits for query to finish

        return rows

    loop = asyncio.get_event_loop()
    rows = await loop.run_in_executor(None, lambda: job())
    # Consume the iterator into a list.
    return list(r for r in rows)


class History:
    """
    Fetch history of values from a table stored in Google BigQuery.
    """

    def __init__(self, cache=None):
        self.cache = cache

    async def fetch(self, project, name):
        cache_key = "scalar-history"
        async with self.cache.lock(cache_key) if self.cache else DummyLock():
            history = await self.cache.get(cache_key) if self.cache else None

            if history is None:
                rows = []
                if config.HISTORY_DAYS > 0:
                    try:
                        query = self.QUERY.format(interval=config.HISTORY_DAYS)
                        rows = await fetch_bigquery(query)
                    except Exception as e:
                        logger.exception(e)

                history = {}
                for row in rows:
                    history.setdefault(row.check, []).append(
                        {
                            "t": row.t,
                            "success": row.success,
                            "scalar": float(row.scalar),
                        }
                    )

                if self.cache:
                    await self.cache.set(cache_key, history, ttl=config.HISTORY_TTL)

        return history.get(f"{project}/{name}", [])

    QUERY = r"""
        WITH last_days AS (
            SELECT
              CONCAT(jsonPayload.fields.project, '/', jsonPayload.fields.check) AS check,
              TIMESTAMP(jsonPayload.fields.time) AS t,
              jsonPayload.fields.success,
              jsonPayload.fields.plot
            FROM `{{__project__}}.gke_telescope_{{__env__}}_log.stdout`
            WHERE jsonPayload.fields.plot IS NOT NULL
              AND TIMESTAMP_TRUNC(timestamp, DAY) IN (
                SELECT TIMESTAMP(last_days)
                FROM
                  UNNEST(
                    GENERATE_DATE_ARRAY(DATE_SUB(CURRENT_DATE(), INTERVAL {interval} DAY), CURRENT_DATE())
                  ) AS last_days
              )
            ORDER BY 1, 2
        ),
        plotgroups AS (
            SELECT
              check,
              t,
              success,
              plot,
              -- This will allow us to remove redundant plot adjacent values, by grouping rows on this column
              ROW_NUMBER() OVER(ORDER BY check, t) - ROW_NUMBER() OVER(PARTITION BY check, CAST(plot AS STRING) ORDER BY check, t) AS plotgroup
            FROM last_days
            ORDER BY check, t
        )
        SELECT
          check,
          FORMAT_TIMESTAMP('%F %T', MAX(t)) AS t, -- end of period
          LOGICAL_OR(success) AS success, -- agg func is no-op here
          ROUND(CAST(MAX(plot) AS FLOAT64), 2) AS scalar -- agg func is no-op here
        FROM plotgroups
        GROUP BY check, plotgroup
        ORDER BY check, 2
    """<|MERGE_RESOLUTION|>--- conflicted
+++ resolved
@@ -104,16 +104,12 @@
 
     def lock(self, key: str):
         return self._r.lock(
-<<<<<<< HEAD
-            name=f"{self.prefix}lock:{key}",
+            name=f"{self._key(key)}:lock",
             # If the lock is not released (process crash, etc.), it will auto-expire after timeout.
             timeout=config.REDIS_LOCK_TIMEOUT_SECONDS,
             # How long to wait to acquire the lock before giving up.
             # It should be higher than the max expected duration of the run.
             blocking_timeout=config.REDIS_LOCK_BLOCKING_TIMEOUT_SECONDS,
-=======
-            name=f"{self._key(key)}:lock",
->>>>>>> f1ba6a02
         )
 
     async def set(self, key: str, value: Any, ttl: int):
