"""
The percentage of reported errors in Uptake Telemetry should be under the specified
maximum.

For each collection whose error rate is above the maximum, the total number of events
for each status is returned. The min/max timestamps give the datetime range of the
dataset obtained from https://sql.telemetry.mozilla.org/queries/64808/
"""
from collections import defaultdict
from typing import Dict, List

from poucave.typings import CheckResult
<<<<<<< HEAD
from poucave.utils import fetch_redash
=======
from poucave.utils import fetch_json
>>>>>>> 9de4908a


EXPOSED_PARAMETERS = ["max_error_percentage", "min_total_events"]

<<<<<<< HEAD
REDASH_QUERY_ID = 64808
REQUESTS_TIMEOUT_SECONDS = int(os.getenv("REQUESTS_TIMEOUT_SECONDS", 5))
=======
REDASH_URI = (
    f"https://sql.telemetry.mozilla.org/api/queries/64808/results.json?api_key="
)
>>>>>>> 9de4908a


def sort_dict_desc(d, key):
    return dict(sorted(d.items(), key=key, reverse=True))


<<<<<<< HEAD
=======
async def fetch_redash(api_key):
    redash_uri = REDASH_URI + api_key

    body = await fetch_json(redash_uri)

    query_result = body["query_result"]
    data = query_result["data"]
    rows = data["rows"]
    return rows


>>>>>>> 9de4908a
async def run(
    api_key: str,
    max_error_percentage: float,
    min_total_events: int = 10000,
    ignore_status: List[str] = [],
) -> CheckResult:
    # Fetch latest results from Redash JSON API.
    rows = await fetch_redash(REDASH_QUERY_ID, api_key)

    min_timestamp = min(r["min_timestamp"] for r in rows)
    max_timestamp = max(r["max_timestamp"] for r in rows)

    by_collection: Dict[str, Dict[str, int]] = defaultdict(dict)
    for row in rows:
        by_collection[row["source"]][row["status"]] = row["total"]

    error_rates = {}
    for cid, all_statuses in by_collection.items():
        total_statuses = sum(total for status, total in all_statuses.items())

        # Ignore uptake Telemetry of a certain collection if the total of collected
        # events is too small.
        if total_statuses < min_total_events:
            continue

        statuses = {
            status: total
            for status, total in all_statuses.items()
            if status not in ignore_status
        }
        ignored = {
            status: total
            for status, total in all_statuses.items()
            if status in ignore_status
        }
        total_errors = sum(
            total for status, total in statuses.items() if status.endswith("_error")
        )
        error_rate = round(total_errors * 100 / total_statuses, 2)

        if error_rate < max_error_percentage:
            continue

        error_rates[cid] = {
            "error_rate": error_rate,
            "statuses": sort_dict_desc(statuses, key=lambda item: item[1]),
            "ignored": sort_dict_desc(ignored, key=lambda item: item[1]),
        }

    sort_by_rate = sort_dict_desc(error_rates, key=lambda item: item[1]["error_rate"])

    data = {
        "collections": sort_by_rate,
        "min_timestamp": min_timestamp,
        "max_timestamp": max_timestamp,
    }
    """
    {
      collections": {
        "main/public-suffix-list": {
          "error_rate": 6.12,
          "statuses": {
            "up_to_date": 369628,
            "apply_error": 24563,
            "sync_error": 175,
            "success": 150,
            "custom_1_error": 52,
            "sign_retry_error": 5
          },
          "ignored": {
            "network_error": 10476
          }
        }
      },
      "min_timestamp": "2019-09-16T03:40:57.894",
      "max_timestamp": "2019-09-16T09:34:07.163"
    }
    """
    return len(sort_by_rate) == 0, data<|MERGE_RESOLUTION|>--- conflicted
+++ resolved
@@ -10,43 +10,18 @@
 from typing import Dict, List
 
 from poucave.typings import CheckResult
-<<<<<<< HEAD
 from poucave.utils import fetch_redash
-=======
-from poucave.utils import fetch_json
->>>>>>> 9de4908a
 
 
 EXPOSED_PARAMETERS = ["max_error_percentage", "min_total_events"]
 
-<<<<<<< HEAD
 REDASH_QUERY_ID = 64808
-REQUESTS_TIMEOUT_SECONDS = int(os.getenv("REQUESTS_TIMEOUT_SECONDS", 5))
-=======
-REDASH_URI = (
-    f"https://sql.telemetry.mozilla.org/api/queries/64808/results.json?api_key="
-)
->>>>>>> 9de4908a
 
 
 def sort_dict_desc(d, key):
     return dict(sorted(d.items(), key=key, reverse=True))
 
 
-<<<<<<< HEAD
-=======
-async def fetch_redash(api_key):
-    redash_uri = REDASH_URI + api_key
-
-    body = await fetch_json(redash_uri)
-
-    query_result = body["query_result"]
-    data = query_result["data"]
-    rows = data["rows"]
-    return rows
-
-
->>>>>>> 9de4908a
 async def run(
     api_key: str,
     max_error_percentage: float,
