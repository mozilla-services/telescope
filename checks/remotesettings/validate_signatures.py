"""
Signatures should be valid for each collection content.

The errors are returned for each concerned collection.
"""
import base64
<<<<<<< HEAD
import hashlib
import logging
import time
from datetime import datetime
from typing import Dict, List
=======
import cryptography
import datetime
import hashlib
import logging
import time
from typing import List, Dict
>>>>>>> 789892b4

import cryptography
import cryptography.x509
import ecdsa
from cryptography.hazmat.backends import default_backend as crypto_default_backend
from cryptography.hazmat.primitives import serialization as crypto_serialization
from cryptography.x509.oid import NameOID
from kinto_signer.serializer import canonical_json

from poucave.typings import CheckResult
from poucave.utils import fetch_text, run_parallel, utcnow

from .utils import KintoClient

logger = logging.getLogger(__name__)


def unpem(pem):
    # Join lines and strip -----BEGIN/END PUBLIC KEY----- header/footer
    return b"".join(
        [l.strip() for l in pem.split(b"\n") if l and not l.startswith(b"-----")]
    )


async def download_collection_data(server_url, entry):
    client = KintoClient(
        server_url=server_url, bucket=entry["bucket"], collection=entry["collection"]
    )
    # Collection metadata with cache busting
    collection = await client.get_collection(_expected=entry["last_modified"])
    metadata = collection["data"]
    # Download records with cache busting
    records = await client.get_records(
        _sort="-last_modified", _expected=entry["last_modified"]
    )
    timestamp = await client.get_records_timestamp()
    return (metadata, records, timestamp)


async def fetch_cert(x5u):
    cert_pem = await fetch_text(x5u)
    cert = cryptography.x509.load_pem_x509_certificate(
        cert_pem.encode("utf-8"), crypto_default_backend()
    )
    return cert


async def validate_signature(metadata, records, timestamp, checked_certificates):
    signature = metadata.get("signature")
    assert signature is not None, "Missing signature"

    # Serialize as canonical JSON
    serialized = canonical_json(records, timestamp)
    data = b"Content-Signature:\x00" + serialized.encode("utf-8")

    # Verify that the x5u certificate is valid (ie. that signature was well refreshed)
    x5u = signature["x5u"]
    if x5u not in checked_certificates:
        cert = await fetch_cert(x5u)
        assert (
            cert.not_valid_before.replace(tzinfo=datetime.timezone.utc) < utcnow()
        ), "Certificate not yet valid"
        assert (
            cert.not_valid_after.replace(tzinfo=datetime.timezone.utc) > utcnow()
        ), "Certificate expired"
        subject = cert.subject.get_attributes_for_oid(NameOID.COMMON_NAME)[0].value
        # eg. ``onecrl.content-signature.mozilla.org``, or
        # ``pinning-preload.content-signature.mozilla.org``
        assert subject.endswith(
            ".content-signature.mozilla.org"
        ), "Invalid subject name"
        checked_certificates[x5u] = cert

    # Verify the signature with the public key
    cert = checked_certificates[x5u]
    cert_pubkey_pem = cert.public_key().public_bytes(
        crypto_serialization.Encoding.PEM,
        crypto_serialization.PublicFormat.SubjectPublicKeyInfo,
    )
    pubkey = unpem(cert_pubkey_pem)
    verifier = ecdsa.VerifyingKey.from_pem(pubkey)
    signature_bytes = base64.urlsafe_b64decode(signature["signature"])
    verifier.verify(signature_bytes, data, hashfunc=hashlib.sha384)


async def run(server: str, buckets: List[str]) -> CheckResult:
    client = KintoClient(server_url=server, bucket="monitor", collection="changes")
    entries = [
        entry for entry in await client.get_records() if entry["bucket"] in buckets
    ]

    # Fetch collections records in parallel.
    futures = [download_collection_data(server, entry) for entry in entries]
    start_time = time.time()
    results = await run_parallel(*futures)
    elapsed_time = time.time() - start_time
    logger.info(f"Downloaded all data in {elapsed_time:.2f}s")

    # Validate signatures sequentially.
    errors = {}
    checked_certificates: Dict[str, object] = {}
    for i, (entry, (metadata, records, timestamp)) in enumerate(zip(entries, results)):
        cid = "{bucket}/{collection}".format(**entry)
        message = "{:02d}/{:02d} {}: ".format(i + 1, len(entries), cid)
        try:
            start_time = time.time()
            await validate_signature(metadata, records, timestamp, checked_certificates)
            elapsed_time = time.time() - start_time

            message += f"OK ({elapsed_time:.2f}s)"
            logger.info(message)

        except Exception as e:
            message += "⚠ Signature Error ⚠ " + str(e)
            logger.error(message)
            errors[cid] = str(e)

    return len(errors) == 0, errors<|MERGE_RESOLUTION|>--- conflicted
+++ resolved
@@ -4,20 +4,11 @@
 The errors are returned for each concerned collection.
 """
 import base64
-<<<<<<< HEAD
-import hashlib
-import logging
-import time
-from datetime import datetime
-from typing import Dict, List
-=======
-import cryptography
 import datetime
 import hashlib
 import logging
 import time
-from typing import List, Dict
->>>>>>> 789892b4
+from typing import Dict, List
 
 import cryptography
 import cryptography.x509
