"""
Signature certificates should not expire for at least some minimum number of days.

Returns a list of collections whose certificate expires too soon, along with their
expiration date and x5u URL.
"""
import logging
from datetime import datetime

from poucave.typings import CheckResult
<<<<<<< HEAD
=======
from poucave.utils import fetch_text, run_parallel
>>>>>>> 9769b740

from .utils import KintoClient
from .validate_signatures import fetch_cert


logger = logging.getLogger(__name__)


async def fetch_collection_metadata(server_url, entry):
    client = KintoClient(
        server_url=server_url, bucket=entry["bucket"], collection=entry["collection"]
    )
    collection = await client.get_collection(_expected=entry["last_modified"])
    return collection["data"]


async def run(server: str, min_remaining_days: int) -> CheckResult:
    client = KintoClient(server_url=server, bucket="monitor", collection="changes")
    entries = await client.get_records()

    # First, fetch all collections metadata in parallel.
    futures = [fetch_collection_metadata(server, entry) for entry in entries]
    results = await run_parallel(*futures)
    entries_metadata = zip(entries, results)

    # Second, deduplicate the list of x5u URLs and fetch them in parallel.
    x5us = list(set(metadata["signature"]["x5u"] for metadata in results))
<<<<<<< HEAD
    futures = [fetch_cert(x5u) for x5u in x5us]
    results = await asyncio.gather(*futures)
    expirations = {x5u: cert.not_valid_after for x5u, cert in zip(x5us, results)}
=======
    futures = [fetch_certificate_expiration(x5u) for x5u in x5us]
    results = await run_parallel(*futures)
    expirations = {x5u: expiration for x5u, expiration in zip(x5us, results)}
>>>>>>> 9769b740

    # Return collections whose certificate expires too soon.
    errors = {}
    for entry, metadata in entries_metadata:
        cid = "{bucket}/{collection}".format(**entry)
        x5u = metadata["signature"]["x5u"]

        expiration = expirations[x5u]
        remaining_days = (expiration - datetime.now()).days
        if remaining_days < min_remaining_days:
            errors[cid] = {"x5u": x5u, "expires": expiration.isoformat()}

    """
    {
      "main/normandy-recipes": {
        "x5u": "https://content-signature-2.cdn.mozilla.net/chains/remote-settings.content-signature.mozilla.org-2019-10-22-18-54-26.chain",
        "expires": "2019-10-22T18:54:26"
    },
    """
    return len(errors) == 0, errors<|MERGE_RESOLUTION|>--- conflicted
+++ resolved
@@ -8,10 +8,7 @@
 from datetime import datetime
 
 from poucave.typings import CheckResult
-<<<<<<< HEAD
-=======
-from poucave.utils import fetch_text, run_parallel
->>>>>>> 9769b740
+from poucave.utils import run_parallel
 
 from .utils import KintoClient
 from .validate_signatures import fetch_cert
@@ -39,15 +36,9 @@
 
     # Second, deduplicate the list of x5u URLs and fetch them in parallel.
     x5us = list(set(metadata["signature"]["x5u"] for metadata in results))
-<<<<<<< HEAD
     futures = [fetch_cert(x5u) for x5u in x5us]
-    results = await asyncio.gather(*futures)
+    results = await run_parallel(*futures)
     expirations = {x5u: cert.not_valid_after for x5u, cert in zip(x5us, results)}
-=======
-    futures = [fetch_certificate_expiration(x5u) for x5u in x5us]
-    results = await run_parallel(*futures)
-    expirations = {x5u: expiration for x5u, expiration in zip(x5us, results)}
->>>>>>> 9769b740
 
     # Return collections whose certificate expires too soon.
     errors = {}
