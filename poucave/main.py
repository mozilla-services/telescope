--- conflicted
+++ resolved
@@ -64,11 +64,8 @@
             "module": module,
             "description": description,
             "documentation": doc,
-<<<<<<< HEAD
+            "parameters": filtered_params,
             "url": f"/checks/{project}/{name}",
-=======
-            "parameters": filtered_params,
->>>>>>> c97a5618
         }
         self._checkpoints.append(infos)
 
