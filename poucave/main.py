--- conflicted
+++ resolved
@@ -75,12 +75,8 @@
             result = self.cache.get(cache_key)
             if result is None:
                 # Execute the check itself.
-<<<<<<< HEAD
-                success, data = await func(request, **params)
+                success, data = await func(request.query, **params)
                 result = datetime.now().isoformat(), success, data
-=======
-                result = await func(request.query, **params)
->>>>>>> b527469c
                 self.cache.set(cache_key, result, ttl=ttl)
 
             # Return check result data.
