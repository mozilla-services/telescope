import asyncio
import importlib
import json
import logging.config
import os
import time
from typing import Any, Dict, List, Optional, Tuple, Union

import aiohttp_cors
import sentry_sdk
from aiohttp import web
from sentry_sdk import capture_message, configure_scope
from sentry_sdk.integrations.aiohttp import AioHttpIntegration
from termcolor import cprint

from . import config, middleware, utils


HTML_DIR = os.path.join(os.path.dirname(os.path.realpath(__file__)), "html")

routes = web.RouteTableDef()


class Checks:
    @classmethod
    def from_conf(cls, conf):
        checks = []
        for project, entries in conf["checks"].items():
            for name, attrs in entries.items():
                check = Check(project=project, name=name, **attrs)
                checks.append(check)
        return Checks(checks)

    def __init__(self, checks):
        self.all = checks

    def lookup(
        self,
        project: Optional[str] = None,
        name: Optional[str] = None,
        tag: Optional[str] = None,
    ):
        selected = self.all

        if project is not None:
            selected = [c for c in selected if c.project == project]
            if len(selected) == 0:
                raise ValueError(f"Unknown project '{project}'")

        if name is not None:
            selected = [c for c in selected if c.name == name]
            if len(selected) == 0:
                raise ValueError(f"Unknown check '{project}.{name}'")

        elif tag is not None:
            selected = [c for c in selected if tag in c.tags]
            if len(selected) == 0:
                raise ValueError(f"No check with tag '{tag}'")

        return selected


class Check:
    def __init__(
        self,
        project: str,
        name: str,
        description: str,
        module: Union[str, object],
        tags: Optional[List[str]] = None,
        ttl: Optional[int] = None,
        params: Optional[Dict[str, Any]] = None,
    ):
        self.project = project
        self.name = name
        self.description = description
        self.tags = tags or []
        self.ttl = ttl or config.DEFAULT_TTL  # ttl=0 is not supported.

        self.module = (
            importlib.import_module(module) if isinstance(module, str) else module
        )
        self.doc = (self.module.__doc__ or "").strip()
        self.func = getattr(self.module, "run")

        self.params: Dict[str, Any] = {}
        for param, value in (params or {}).items():
            # Make sure the specified parameters in configuration are known.
            if param not in self.func.__annotations__:
                raise ValueError(f"Unknown parameter '{param}' for '{module}'")
            # Make sure specifed value matches function param type.
            _type = self.func.__annotations__[param]
            self.params[param] = utils.cast_value(_type, value)

    async def run(
        self, cache=None, events=None, force=False
    ) -> Tuple[Any, bool, Any, int]:
        identifier = f"{self.project}/{self.name}"

        # Caution: the cache key may contain secrets and should never be exposed.
        # We're fine here since the cache is in memory.
        cache_key = f"{identifier}-" + ",".join(
            f"{k}:{v}" for k, v in self.params.items()
        )
<<<<<<< HEAD

        # Wait for any other parallel run of this same check to finish
        # in order to get its result value from the cache.
        async with cache.lock(cache_key) if cache else utils.DummyLock():
            result = cache.get(cache_key) if cache else None

            if result is None:
                # Never ran successfully. Consider expired.
                age = self.ttl + 1
                last_success = None
            else:
                # See last run info.
                timestamp, last_success, _, _ = result
                age = (utils.utcnow() - timestamp).seconds

            if age > self.ttl or force:
                # Execute the check again.
                before = time.time()
                success, data = await self.func(**self.params)
                duration = time.time() - before
                result = utils.utcnow(), success, data, duration
                if cache:
                    cache.set(cache_key, result)

                # If different from last time, then alert on Sentry.
                is_first_failure = last_success is None and not success
                is_check_changed = last_success is not None and last_success != success
                if is_first_failure or is_check_changed:
                    with configure_scope() as scope:
                        scope.set_extra("data", data)
                        scope.set_tag("source", "check")
                        # Group check failures (and not by message).
                        scope.fingerprint = [identifier]
                    capture_message(
                        f"{identifier} " + ("recovered" if success else "is failing"),
                        level="info" if success else "error",
                    )
=======
        result = cache.get(cache_key) if cache else None

        if result is None:
            # Never ran successfully. Consider expired.
            age = self.ttl + 1
            last_success = None
        else:
            # See last run info.
            timestamp, last_success, _, _ = result
            age = (utils.utcnow() - timestamp).seconds

        if age > self.ttl or force:
            # Execute the check again.
            before = time.time()
            success, data = await self.func(**self.params)
            duration = time.time() - before
            result = utils.utcnow(), success, data, duration
            if cache:
                cache.set(cache_key, result)

            # Notify listeners about check run/state.
            if events:
                payload = {
                    "check": self,
                    "result": {
                        "success": success,
                        "data": data,
                    },
                }
                events.emit("check:run", payload=payload)
                is_first_failure = last_success is None and not success
                is_check_changed = last_success is not None and last_success != success
                if is_first_failure or is_check_changed:
                    events.emit("check:state:changed", payload=payload)
>>>>>>> 3dc02388

        return result

    @property
    def exposed_params(self):
        exposed_params = getattr(self.module, "EXPOSED_PARAMETERS", [])
        return {k: v for k, v in self.params.items() if k in exposed_params}

    @property
    def info(self):
        troubleshooting_url = config.TROUBLESHOOTING_LINK_TEMPLATE.format(
            project=self.project, check=self.name
        )
        return {
            "name": self.name,
            "project": self.project,
            "module": self.module.__name__,
            "tags": self.tags,
            "description": self.description,
            "documentation": self.doc,
            "url": f"/checks/{self.project}/{self.name}",
            "ttl": self.ttl,
            "parameters": self.exposed_params,
            "troubleshooting": troubleshooting_url,
        }

    def override_params(self, params: Dict[str, Any]):
        url_params = getattr(self.module, "URL_PARAMETERS", [])
        query_params = {p: v for p, v in params.items() if p in url_params}
        return Check(
            project=self.project,
            name=self.name,
            description=self.description,
            module=self.module,
            tags=self.tags,
            ttl=self.ttl,
            params={**self.params, **query_params},
        )


@routes.get("/")
async def hello(request):
    # When visiting the root URL with a browser, redirect to
    # the HTML UI.
    if "text/html" in ",".join(request.headers.getall("Accept", [])):
        return web.HTTPFound(location="html/index.html")

    body = {
        "hello": "poucave",
        "service": config.SERVICE_NAME,
        "environment": config.ENV_NAME,
    }
    return web.json_response(body)


@routes.get("/__lbheartbeat__")
async def lbheartbeat(request):
    return web.json_response({})


@routes.get("/__heartbeat__")
async def heartbeat(request):
    return web.json_response({})


@routes.get("/__version__")
async def version(request):
    path = config.VERSION_FILE
    if not os.path.exists(path):
        raise FileNotFoundError(f"Version file {path} does not exist")

    with open(path) as f:
        content = json.load(f)
    return web.json_response(content)


@routes.get("/checks")
async def checkpoints(request):
    checks = request.app["poucave.checks"]
    info = [c.info for c in checks.all]
    return web.json_response(info)


@routes.get("/checks/{project}")
@utils.render_checks
async def project_checkpoints(request):
    checks = request.app["poucave.checks"]
    cache = request.app["poucave.cache"]
    tracker = request.app["poucave.tracker"]
    events = request.app["poucave.events"]

    try:
        selected = checks.lookup(**request.match_info)
    except ValueError:
        raise web.HTTPNotFound()

    return await _run_checks_parallel(
        checks=selected, cache=cache, tracker=tracker, events=events
    )


@routes.get("/checks/tags/{tag}")
@utils.render_checks
async def tags_checkpoints(request):
    checks = request.app["poucave.checks"]
    cache = request.app["poucave.cache"]
    tracker = request.app["poucave.tracker"]
    events = request.app["poucave.events"]

    try:
        selected = checks.lookup(**request.match_info)
    except ValueError:
        raise web.HTTPNotFound()

    return await _run_checks_parallel(
        checks=selected, cache=cache, tracker=tracker, events=events
    )


@routes.get("/checks/{project}/{name}")
@utils.render_checks
async def checkpoint(request):
    checks = request.app["poucave.checks"]
    cache = request.app["poucave.cache"]
    tracker = request.app["poucave.tracker"]
    events = request.app["poucave.events"]

    try:
        selected = checks.lookup(**request.match_info)[0]
    except ValueError:
        raise web.HTTPNotFound()

    # Refresh cache?
    force = "refresh" in request.query
    if force and request.query["refresh"] != config.REFRESH_SECRET:
        raise web.HTTPBadRequest(reason="Invalid refresh secret")

    # Some parameters can be overriden in URL query.
    try:
        check = selected.override_params(request.query)
    except ValueError:
        raise web.HTTPBadRequest()

    return (
        await _run_checks_parallel(
            checks=[check], cache=cache, tracker=tracker, events=events, force=force
        )
    )[0]


@routes.get("/diagram.svg")
async def svg_diagram(request):
    path = config.DIAGRAM_FILE
    try:
        with open(path, "r") as f:
            return web.Response(text=f.read(), content_type="image/svg+xml")
    except IOError:
        raise web.HTTPNotFound(reason=f"{path} could not be found.")


async def _run_checks_parallel(checks, cache, tracker, events, force=False):
    futures = [check.run(cache=cache, events=events, force=force) for check in checks]
    results = await utils.run_parallel(*futures)

    body = []
    for check, result in zip(checks, results):
        timestamp, success, data, duration = result
        buglist = await tracker.fetch(check.project, check.name)
        body.append(
            {
                **check.info,
                "datetime": timestamp.isoformat(),
                "duration": int(duration * 1000),
                "success": success,
                "data": data,
                "buglist": buglist,
            }
        )
    return body


def _send_sentry(event, payload):
    """
    Send a Sentry message when the check state changes.
    """
    check = payload["check"]
    data = payload["result"]["data"]
    success = payload["result"]["success"]

    with configure_scope() as scope:
        scope.set_extra("data", data)
        scope.set_tag("source", "check")
        # Group check failures (and not by message).
        identifier = f"{check.project}/{check.name}"
        scope.fingerprint = [identifier]
    capture_message(
        f"{identifier} " + ("recovered" if success else "is failing"),
        level="info" if success else "error",
    )


def init_app(checks: Checks):
    app = web.Application(
        middlewares=[middleware.error_middleware, middleware.request_summary]
    )
    # Setup Sentry to catch exceptions.
    sentry_sdk.init(
        dsn=config.SENTRY_DSN,
        environment=config.ENV_NAME,
        integrations=[AioHttpIntegration()],
    )

    app["poucave.cache"] = utils.Cache()
    app["poucave.checks"] = checks
    app["poucave.tracker"] = utils.BugTracker(cache=app["poucave.cache"])
    app["poucave.events"] = utils.EventEmitter()

    app.add_routes(routes)

    app.router.add_static("/html/", path=HTML_DIR, name="html", show_index=True)

    # Enable CORS on all routes.
    cors = aiohttp_cors.setup(
        app,
        defaults={
            config.CORS_ORIGINS: aiohttp_cors.ResourceOptions(
                allow_credentials=True, expose_headers="*", allow_headers="*"
            )
        },
    )
    for route in list(app.router.routes()):
        cors.add(route)

    # React to check run / state changes.
    app["poucave.events"].on("check:state:changed", _send_sentry)

    return app


def run_check(check):
    cprint(check.description, "white")

    _, success, data, _ = asyncio.run(check.run())

    cprint(json.dumps(data, indent=2), "green" if success else "red")
    return success


def main(argv):
    logging.config.dictConfig(config.LOGGING)
    conf = config.load(config.CONFIG_FILE)

    checks = Checks.from_conf(conf)

    # If CLI arg is provided, run the check.
    if len(argv) >= 1 and argv[0] == "check":
        project = None
        name = None
        if len(argv) > 1:
            project = argv[1]
        if len(argv) > 2:
            name = argv[2]
        try:
            selected = checks.lookup(project=project, name=name)
        except ValueError as e:
            cprint(f"{e} in '{config.CONFIG_FILE}'", "red")
            return 2

        successes = []
        for check in selected:
            success = run_check(check)
            successes.append(success)

        return 0 if all(successes) else 1

    # Otherwise, run the Web app.
    app = init_app(checks)
    web.run_app(app, host=config.HOST, port=config.PORT, print=False)<|MERGE_RESOLUTION|>--- conflicted
+++ resolved
@@ -102,7 +102,6 @@
         cache_key = f"{identifier}-" + ",".join(
             f"{k}:{v}" for k, v in self.params.items()
         )
-<<<<<<< HEAD
 
         # Wait for any other parallel run of this same check to finish
         # in order to get its result value from the cache.
@@ -127,55 +126,22 @@
                 if cache:
                     cache.set(cache_key, result)
 
-                # If different from last time, then alert on Sentry.
-                is_first_failure = last_success is None and not success
-                is_check_changed = last_success is not None and last_success != success
-                if is_first_failure or is_check_changed:
-                    with configure_scope() as scope:
-                        scope.set_extra("data", data)
-                        scope.set_tag("source", "check")
-                        # Group check failures (and not by message).
-                        scope.fingerprint = [identifier]
-                    capture_message(
-                        f"{identifier} " + ("recovered" if success else "is failing"),
-                        level="info" if success else "error",
+                # Notify listeners about check run/state.
+                if events:
+                    payload = {
+                        "check": self,
+                        "result": {
+                            "success": success,
+                            "data": data,
+                        },
+                    }
+                    events.emit("check:run", payload=payload)
+                    is_first_failure = last_success is None and not success
+                    is_check_changed = (
+                        last_success is not None and last_success != success
                     )
-=======
-        result = cache.get(cache_key) if cache else None
-
-        if result is None:
-            # Never ran successfully. Consider expired.
-            age = self.ttl + 1
-            last_success = None
-        else:
-            # See last run info.
-            timestamp, last_success, _, _ = result
-            age = (utils.utcnow() - timestamp).seconds
-
-        if age > self.ttl or force:
-            # Execute the check again.
-            before = time.time()
-            success, data = await self.func(**self.params)
-            duration = time.time() - before
-            result = utils.utcnow(), success, data, duration
-            if cache:
-                cache.set(cache_key, result)
-
-            # Notify listeners about check run/state.
-            if events:
-                payload = {
-                    "check": self,
-                    "result": {
-                        "success": success,
-                        "data": data,
-                    },
-                }
-                events.emit("check:run", payload=payload)
-                is_first_failure = last_success is None and not success
-                is_check_changed = last_success is not None and last_success != success
-                if is_first_failure or is_check_changed:
-                    events.emit("check:state:changed", payload=payload)
->>>>>>> 3dc02388
+                    if is_first_failure or is_check_changed:
+                        events.emit("check:state:changed", payload=payload)
 
         return result
 
