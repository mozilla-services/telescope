--- conflicted
+++ resolved
@@ -256,12 +256,11 @@
     except ValueError:
         raise web.HTTPBadRequest()
 
-<<<<<<< HEAD
-    return (await _run_checks_parallel([check], cache))[0]
-
-
-async def _run_checks_parallel(checks, cache):
-    futures = [check.run(cache=cache) for check in checks]
+    return (await _run_checks_parallel([check], cache, force))[0]
+
+
+async def _run_checks_parallel(checks, cache, force=False):
+    futures = [check.run(cache=cache, force=force) for check in checks]
     results = await utils.run_parallel(*futures)
 
     body = []
@@ -277,19 +276,6 @@
             }
         )
     return body
-=======
-    timestamp, success, data, duration = await check.run(cache=cache, force=force)
-    body = {
-        **check.info,
-        "parameters": check.exposed_params,
-        "datetime": timestamp.isoformat(),
-        "duration": int(duration * 1000),
-        "success": success,
-        "data": data,
-    }
-    status_code = 200 if success else 503
-    return web.json_response(body, status=status_code)
->>>>>>> c928c5b9
 
 
 def init_app(checks: Checks):
