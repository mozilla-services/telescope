import asyncio
import logging
from contextlib import asynccontextmanager
from datetime import datetime, timedelta
from typing import Dict, Any, Tuple, Optional

import aiohttp
<<<<<<< HEAD
=======
import backoff

from poucave import config


logger = logging.getLogger(__name__)
>>>>>>> 9de4908a


class Cache:
    def __init__(self):
        self._content: Dict[str, Tuple[datetime, Any]] = {}

    def set(self, key: str, value: Any, ttl: int):
        # Store expiration datetime along data.
        expires = datetime.now() + timedelta(seconds=ttl)
        self._content[key] = (expires, value)

    def get(self, key: str) -> Optional[Any]:
        try:
            expires, cached = self._content[key]
            # Check if cached data has expired.
            if datetime.now() > expires:
                del self._content[key]
                return None
            # Cached valid data.
            return cached

        except KeyError:
            # Unknown key.
            return None


<<<<<<< HEAD
REDASH_URI = "https://sql.telemetry.mozilla.org/api/queries/{}/results.json?api_key={}"


async def fetch_redash(query_id, api_key):
    redash_uri = REDASH_URI.format(query_id, api_key)

    async with aiohttp.ClientSession() as session:
        async with session.get(redash_uri) as response:
            body = await response.json()

    query_result = body["query_result"]
    data = query_result["data"]
    rows = data["rows"]
    return rows
=======
retry_decorator = backoff.on_exception(
    backoff.expo,
    (aiohttp.ClientError, asyncio.TimeoutError),
    max_tries=config.REQUESTS_MAX_RETRIES,
)


@retry_decorator
async def fetch_json(url, *args, **kwargs) -> object:
    logger.debug(f"Fetch JSON from {url}")
    async with ClientSession() as session:
        async with session.get(url, *args, **kwargs) as response:
            return await response.json()


@retry_decorator
async def fetch_text(url, *args, **kwargs) -> str:
    logger.debug(f"Fetch text from {url}")
    async with ClientSession() as session:
        async with session.get(url, *args, **kwargs) as response:
            return await response.text()


@retry_decorator
async def fetch_head(url, *args, **kwargs) -> Tuple[int, Dict[str, str]]:
    logger.debug(f"Fetch HEAD from {url}")
    async with ClientSession() as session:
        async with session.head(url, *args, **kwargs) as response:
            return response.status, dict(response.headers)


@asynccontextmanager
async def ClientSession():
    timeout = aiohttp.ClientTimeout(total=config.REQUESTS_TIMEOUT_SECONDS)
    async with aiohttp.ClientSession(timeout=timeout) as session:
        yield session
>>>>>>> 9de4908a
<|MERGE_RESOLUTION|>--- conflicted
+++ resolved
@@ -5,15 +5,12 @@
 from typing import Dict, Any, Tuple, Optional
 
 import aiohttp
-<<<<<<< HEAD
-=======
 import backoff
 
 from poucave import config
 
 
 logger = logging.getLogger(__name__)
->>>>>>> 9de4908a
 
 
 class Cache:
@@ -40,22 +37,18 @@
             return None
 
 
-<<<<<<< HEAD
 REDASH_URI = "https://sql.telemetry.mozilla.org/api/queries/{}/results.json?api_key={}"
 
 
 async def fetch_redash(query_id, api_key):
     redash_uri = REDASH_URI.format(query_id, api_key)
-
-    async with aiohttp.ClientSession() as session:
-        async with session.get(redash_uri) as response:
-            body = await response.json()
-
+    body = await fetch_json(redash_uri)
     query_result = body["query_result"]
     data = query_result["data"]
     rows = data["rows"]
     return rows
-=======
+
+
 retry_decorator = backoff.on_exception(
     backoff.expo,
     (aiohttp.ClientError, asyncio.TimeoutError),
@@ -91,5 +84,4 @@
 async def ClientSession():
     timeout = aiohttp.ClientTimeout(total=config.REQUESTS_TIMEOUT_SECONDS)
     async with aiohttp.ClientSession(timeout=timeout) as session:
-        yield session
->>>>>>> 9de4908a
+        yield session