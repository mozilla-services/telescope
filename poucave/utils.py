import asyncio
import logging
from contextlib import asynccontextmanager
from datetime import datetime, timedelta
<<<<<<< HEAD
from typing import Dict, Any, List, Tuple, Optional, TypeVar, Generator
=======
from typing import Dict, List, Any, Tuple, Optional, AsyncGenerator
>>>>>>> 2e5a41d1

import aiohttp
import backoff

from poucave import config


logger = logging.getLogger(__name__)


class Cache:
    def __init__(self):
        self._content: Dict[str, Tuple[datetime, Any]] = {}

    def set(self, key: str, value: Any, ttl: int):
        # Store expiration datetime along data.
        expires = datetime.now() + timedelta(seconds=ttl)
        self._content[key] = (expires, value)

    def get(self, key: str) -> Optional[Any]:
        try:
            expires, cached = self._content[key]
            # Check if cached data has expired.
            if datetime.now() > expires:
                del self._content[key]
                return None
            # Cached valid data.
            return cached

        except KeyError:
            # Unknown key.
            return None


REDASH_URI = "https://sql.telemetry.mozilla.org/api/queries/{}/results.json?api_key={}"


async def fetch_redash(query_id: int, api_key: str) -> List[Dict]:
    redash_uri = REDASH_URI.format(query_id, api_key)
    body = await fetch_json(redash_uri)
    query_result = body["query_result"]
    data = query_result["data"]
    rows = data["rows"]
    return rows


retry_decorator = backoff.on_exception(
    backoff.expo,
    (aiohttp.ClientError, asyncio.TimeoutError),
    max_tries=config.REQUESTS_MAX_RETRIES,
)


@retry_decorator
async def fetch_json(url: str, **kwargs) -> object:
    logger.debug(f"Fetch JSON from {url}")
    async with ClientSession() as session:
        async with session.get(url, **kwargs) as response:
            return await response.json()


@retry_decorator
async def fetch_text(url: str, **kwargs) -> str:
    logger.debug(f"Fetch text from {url}")
    async with ClientSession() as session:
        async with session.get(url, **kwargs) as response:
            return await response.text()


@retry_decorator
async def fetch_head(url: str, **kwargs) -> Tuple[int, Dict[str, str]]:
    logger.debug(f"Fetch HEAD from {url}")
    async with ClientSession() as session:
        async with session.head(url, **kwargs) as response:
            return response.status, dict(response.headers)


@asynccontextmanager
async def ClientSession() -> AsyncGenerator[aiohttp.ClientSession, None]:
    timeout = aiohttp.ClientTimeout(total=config.REQUESTS_TIMEOUT_SECONDS)
    async with aiohttp.ClientSession(timeout=timeout) as session:
        yield session


T = TypeVar("T")


def chunker(seq: List[T], size: int) -> Generator[List[T], None, None]:
    return (seq[pos : pos + size] for pos in range(0, len(seq), size))  # noqa


async def run_parallel(*futures):
    all_results = []
    for chunk in chunker(futures, config.REQUESTS_MAX_PARALLEL):
        results = await asyncio.gather(*chunk)
        all_results.extend(results)
    return all_results<|MERGE_RESOLUTION|>--- conflicted
+++ resolved
@@ -2,11 +2,7 @@
 import logging
 from contextlib import asynccontextmanager
 from datetime import datetime, timedelta
-<<<<<<< HEAD
-from typing import Dict, Any, List, Tuple, Optional, TypeVar, Generator
-=======
-from typing import Dict, List, Any, Tuple, Optional, AsyncGenerator
->>>>>>> 2e5a41d1
+from typing import Dict, List, Any, Tuple, Optional, TypeVar, Generator, AsyncGenerator
 
 import aiohttp
 import backoff
