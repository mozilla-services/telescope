import asyncio
import logging
from contextlib import asynccontextmanager
from datetime import datetime, timezone
from typing import Any, AsyncGenerator, Dict, List, Optional, Tuple

import aiohttp
import backoff

from poucave import config

logger = logging.getLogger(__name__)


class Cache:
    def __init__(self):
        self._content: Dict[str, Any] = {}

    def set(self, key: str, value: Any):
        self._content[key] = value

    def get(self, key: str) -> Optional[Any]:
        try:
            cached = self._content[key]
            return cached

        except KeyError:
            # Unknown key.
            return None


REDASH_URI = "https://sql.telemetry.mozilla.org/api/queries/{}/results.json?api_key={}"


async def fetch_redash(query_id: int, api_key: str) -> List[Dict]:
    redash_uri = REDASH_URI.format(query_id, api_key)
    body = await fetch_json(redash_uri)
    query_result = body["query_result"]
    data = query_result["data"]
    rows = data["rows"]
    return rows


retry_decorator = backoff.on_exception(
    backoff.expo,
    (aiohttp.ClientError, asyncio.TimeoutError),
    max_tries=config.REQUESTS_MAX_RETRIES,
)


@retry_decorator
async def fetch_json(url: str, **kwargs) -> object:
    logger.debug(f"Fetch JSON from {url}")
    async with ClientSession() as session:
        async with session.get(url, **kwargs) as response:
            return await response.json()


@retry_decorator
async def fetch_text(url: str, **kwargs) -> str:
    logger.debug(f"Fetch text from {url}")
    async with ClientSession() as session:
        async with session.get(url, **kwargs) as response:
            return await response.text()


@retry_decorator
async def fetch_head(url: str, **kwargs) -> Tuple[int, Dict[str, str]]:
    logger.debug(f"Fetch HEAD from {url}")
    async with ClientSession() as session:
        async with session.head(url, **kwargs) as response:
            return response.status, dict(response.headers)


@asynccontextmanager
async def ClientSession() -> AsyncGenerator[aiohttp.ClientSession, None]:
    timeout = aiohttp.ClientTimeout(total=config.REQUESTS_TIMEOUT_SECONDS)
    headers = {"User-Agent": "poucave"}
    async with aiohttp.ClientSession(headers=headers, timeout=timeout) as session:
        yield session


async def run_parallel(*futures, parallel_workers=config.REQUESTS_MAX_PARALLEL):
    """
    Consume a list of futures from several workers, and return the list of
    results.
    """

    async def worker(results_by_index, queue):
        while True:
            i, future = await queue.get()
            try:
                result = await future
                results_by_index[i] = result
            finally:
                # Mark item as processed.
                queue.task_done()

    # Results dict will be populated by workers.
    results_by_index = {}

    # Build the queue of futures to consume.
    queue = asyncio.Queue()
    for i, future in enumerate(futures):
        queue.put_nowait((i, future))

    # Instantiate workers that will consume the queue.
    worker_tasks = []
    for i in range(parallel_workers):
        task = asyncio.create_task(worker(results_by_index, queue))
        worker_tasks.append(task)

    # Wait for the queue to be processed completely.
    await queue.join()

    # Stop workers and wait until done.
    for task in worker_tasks:
        task.cancel()
    errors = await asyncio.gather(*worker_tasks, return_exceptions=True)

    # If some errors happened in the workers, re-raise here.
    real_errors = [e for e in errors if not isinstance(e, asyncio.CancelledError)]
    if len(real_errors) > 0:
        raise real_errors[0]

    # Return the results in the same order as the list of futures.
    return [results_by_index[k] for k in sorted(results_by_index.keys())]


def utcnow():
    # Tiny wrapper, used for mocking in tests.
<<<<<<< HEAD
    return datetime.utcnow().replace(tzinfo=timezone.utc)


def utcfromtimestamp(timestamp):
    return datetime.utcfromtimestamp(int(timestamp) / 1000).replace(tzinfo=timezone.utc)
=======
    return datetime.now(timezone.utc)
>>>>>>> 3e43abb8
<|MERGE_RESOLUTION|>--- conflicted
+++ resolved
@@ -129,12 +129,8 @@
 
 def utcnow():
     # Tiny wrapper, used for mocking in tests.
-<<<<<<< HEAD
-    return datetime.utcnow().replace(tzinfo=timezone.utc)
+    return datetime.now(timezone.utc)
 
 
 def utcfromtimestamp(timestamp):
-    return datetime.utcfromtimestamp(int(timestamp) / 1000).replace(tzinfo=timezone.utc)
-=======
-    return datetime.now(timezone.utc)
->>>>>>> 3e43abb8
+    return datetime.utcfromtimestamp(int(timestamp) / 1000).replace(tzinfo=timezone.utc)