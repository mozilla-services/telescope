name: Run CI checks

on: pull_request

jobs:
  run_lint:
    runs-on: ubuntu-latest
    steps:
      - uses: actions/checkout@v4
<<<<<<< HEAD
      - name: Install uv
        uses: astral-sh/setup-uv@v6
=======
      - name: Check workflow files
        run: |
          curl --fail -L "https://github.com/rhysd/actionlint/releases/download/v${{ env.ACTIONLINT_VERSION }}/actionlint_${{ env.ACTIONLINT_VERSION }}_linux_amd64.tar.gz" -o actionlint.tar.gz
          echo "${{ env.ACTIONLINT_SHA256 }} actionlint.tar.gz" | sha256sum --check -
          tar xzf actionlint.tar.gz actionlint
          ./actionlint -color
        env:
          ACTIONLINT_VERSION: 1.7.7
          ACTIONLINT_SHA256: 023070a287cd8cccd71515fedc843f1985bf96c436b7effaecce67290e7e0757  # pragma: allowlist secret
      - name: Install poetry
        run: pipx install poetry
      - uses: actions/setup-python@v5
>>>>>>> 12cdc17c
        with:
          enable-cache: true
          python-version: 3.13
      - name: Run lint
        run: make lint
  run_test:
    runs-on: ubuntu-latest
    env:
      CURL_BINARY_PATH: /home/runner/work/telescope/curl
    steps:
      - uses: actions/checkout@v4
      - name: Install uv
        uses: astral-sh/setup-uv@v6
        with:
          enable-cache: true
          python-version: 3.13
      - name: Get curl with HTTP2 and HTTP3 support
        run: |
          wget https://github.com/stunnel/static-curl/releases/download/8.1.1/curl-static-amd64-8.1.1.tar.xz
          tar -xvf curl-*.tar.xz
<<<<<<< HEAD
          mv curl $CURL_BINARY_PATH
=======
          mv curl "$CURL_BINARY_PATH"
      - name: Install dependencies
        run: poetry install
>>>>>>> 12cdc17c
      - name: Run tests
        run: make tests<|MERGE_RESOLUTION|>--- conflicted
+++ resolved
@@ -7,10 +7,6 @@
     runs-on: ubuntu-latest
     steps:
       - uses: actions/checkout@v4
-<<<<<<< HEAD
-      - name: Install uv
-        uses: astral-sh/setup-uv@v6
-=======
       - name: Check workflow files
         run: |
           curl --fail -L "https://github.com/rhysd/actionlint/releases/download/v${{ env.ACTIONLINT_VERSION }}/actionlint_${{ env.ACTIONLINT_VERSION }}_linux_amd64.tar.gz" -o actionlint.tar.gz
@@ -20,10 +16,8 @@
         env:
           ACTIONLINT_VERSION: 1.7.7
           ACTIONLINT_SHA256: 023070a287cd8cccd71515fedc843f1985bf96c436b7effaecce67290e7e0757  # pragma: allowlist secret
-      - name: Install poetry
-        run: pipx install poetry
-      - uses: actions/setup-python@v5
->>>>>>> 12cdc17c
+      - name: Install uv
+        uses: astral-sh/setup-uv@v6
         with:
           enable-cache: true
           python-version: 3.13
@@ -44,12 +38,6 @@
         run: |
           wget https://github.com/stunnel/static-curl/releases/download/8.1.1/curl-static-amd64-8.1.1.tar.xz
           tar -xvf curl-*.tar.xz
-<<<<<<< HEAD
-          mv curl $CURL_BINARY_PATH
-=======
           mv curl "$CURL_BINARY_PATH"
-      - name: Install dependencies
-        run: poetry install
->>>>>>> 12cdc17c
       - name: Run tests
         run: make tests