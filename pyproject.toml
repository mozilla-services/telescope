[project]
authors = []
requires-python = "<3.14,>=3.11"
dependencies = [
    "aiohttp<4.0.0,>=3.12.14",
    "toml<1.0.0,>=0.10.2",
    "dockerflow<2025.0.0,>=2024.4.2",
    "async-timeout<6.0.0,>=5.0.1",
    "sentry-sdk<3.0.0,>=2.33.2",
    "termcolor<4.0.0,>=3.1.0",
    "aiohttp-cors<1.0.0,>=0.8.1",
    "backoff<3.0.0,>=2.2.1",
    "python-decouple<4.0,>=3.8",
    "logging-color-formatter<2.0.0,>=1.1.0",
    "google-cloud-bigquery<4.0.0,>=3.35.1",
]
name = "telescope"
version = "0"
description = ""
<<<<<<< HEAD
=======
authors = []

[tool.poetry.dependencies]
python = ">=3.11,<3.14"
aiohttp = "^3.12.15"
toml = "^0.10.2"
dockerflow = "^2024.4.2"
async-timeout = "^5.0.1"
sentry-sdk = "^2.34.1"
termcolor = "^3.1.0"
aiohttp_cors = "^0.8.1"
backoff = "^2.2.1"
python-decouple = "^3.8"
logging-color-formatter = "^1.1.0"
google-cloud-bigquery = "^3.35.1"

[tool.poetry.group.dev.dependencies]
pytest = "^8.4.1"
aioresponses = "^0.7.8"
pytest-aiohttp = "^1.1.0"
mypy = "^1.17"
pytest-cov = "^6.2.1"
bandit = "^1.8.6"
responses = "^0.25.7"
types-toml = "^0.10.8"
types-requests = "^2.32.4"
types-termcolor = "^1.1.6"
ruff = "^0.12.7"
detect-secrets = "^1.5.0"
>>>>>>> 3660c63f

[dependency-groups]
dev = [
    "pytest<9.0.0,>=8.4.1",
    "aioresponses<1.0.0,>=0.7.8",
    "pytest-aiohttp<2.0.0,>=1.1.0",
    "mypy<2.0,>=1.17",
    "pytest-cov<7.0.0,>=6.2.1",
    "bandit<2.0.0,>=1.8.6",
    "responses<1.0.0,>=0.25.7",
    "types-toml<1.0.0,>=0.10.8",
    "types-requests<3.0.0,>=2.32.4",
    "types-termcolor<2.0.0,>=1.1.6",
    "ruff<1.0.0,>=0.12.5",
    "detect-secrets<2.0.0,>=1.5.0",
]
remotesettings = [
    "kinto-http<12.0.0,>=11.8.0",
    "cryptography<46.0.0,>=45.0.5",
    "websockets<16.0,>=15.0",
    "requests<3.0.0,>=2.32.4",
    "beautifulsoup4<5.0.0,>=4.13.4",
    "autograph-utils<2.0.0,>=1.0.1",
    "canonicaljson-rs<1.0.0,>=0.7.1",
]

[tool.pytest.ini_options]
asyncio_mode = "auto"

[tool.ruff]
line-length = 88
extend-exclude = [
    "__pycache__",
    ".venv/",
    "kinto/plugins/admin/node_modules/",
]

[tool.ruff.lint]
select = [
    # pycodestyle
    "E", "W",
    # flake8
    "F",
    # isort
    "I",
]
ignore = [
    # `format` will wrap lines.
    "E501",
]

[tool.ruff.lint.isort]
lines-after-imports = 2<|MERGE_RESOLUTION|>--- conflicted
+++ resolved
@@ -2,11 +2,11 @@
 authors = []
 requires-python = "<3.14,>=3.11"
 dependencies = [
-    "aiohttp<4.0.0,>=3.12.14",
+    "aiohttp<4.0.0,>=3.12.15",
     "toml<1.0.0,>=0.10.2",
     "dockerflow<2025.0.0,>=2024.4.2",
     "async-timeout<6.0.0,>=5.0.1",
-    "sentry-sdk<3.0.0,>=2.33.2",
+    "sentry-sdk<3.0.0,>=2.34.1",
     "termcolor<4.0.0,>=3.1.0",
     "aiohttp-cors<1.0.0,>=0.8.1",
     "backoff<3.0.0,>=2.2.1",
@@ -17,52 +17,20 @@
 name = "telescope"
 version = "0"
 description = ""
-<<<<<<< HEAD
-=======
-authors = []
-
-[tool.poetry.dependencies]
-python = ">=3.11,<3.14"
-aiohttp = "^3.12.15"
-toml = "^0.10.2"
-dockerflow = "^2024.4.2"
-async-timeout = "^5.0.1"
-sentry-sdk = "^2.34.1"
-termcolor = "^3.1.0"
-aiohttp_cors = "^0.8.1"
-backoff = "^2.2.1"
-python-decouple = "^3.8"
-logging-color-formatter = "^1.1.0"
-google-cloud-bigquery = "^3.35.1"
-
-[tool.poetry.group.dev.dependencies]
-pytest = "^8.4.1"
-aioresponses = "^0.7.8"
-pytest-aiohttp = "^1.1.0"
-mypy = "^1.17"
-pytest-cov = "^6.2.1"
-bandit = "^1.8.6"
-responses = "^0.25.7"
-types-toml = "^0.10.8"
-types-requests = "^2.32.4"
-types-termcolor = "^1.1.6"
-ruff = "^0.12.7"
-detect-secrets = "^1.5.0"
->>>>>>> 3660c63f
 
 [dependency-groups]
 dev = [
     "pytest<9.0.0,>=8.4.1",
     "aioresponses<1.0.0,>=0.7.8",
     "pytest-aiohttp<2.0.0,>=1.1.0",
-    "mypy<2.0,>=1.17",
+    "mypy<2.0,>=1.17.1",
     "pytest-cov<7.0.0,>=6.2.1",
     "bandit<2.0.0,>=1.8.6",
     "responses<1.0.0,>=0.25.7",
     "types-toml<1.0.0,>=0.10.8",
     "types-requests<3.0.0,>=2.32.4",
     "types-termcolor<2.0.0,>=1.1.6",
-    "ruff<1.0.0,>=0.12.5",
+    "ruff<1.0.0,>=0.12.7",
     "detect-secrets<2.0.0,>=1.5.0",
 ]
 remotesettings = [
