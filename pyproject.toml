--- conflicted
+++ resolved
@@ -38,15 +38,9 @@
 isort = "^5.10.1"
 bandit = "^1.7.1"
 responses = "^0.16.0"
-<<<<<<< HEAD
-types-toml = "^0.10.1"
+types-toml = "^0.10.3"
 types-requests = "^2.27.3"
 types-termcolor = "^1.1.3"
-=======
-types-toml = "^0.10.3"
-types-requests = "^2.26.3"
-types-termcolor = "^1.1.2"
->>>>>>> 1220fe7b
 
 [tool.poetry.extras]
 remotesettings = [
