[tool.poetry]
name = "telescope"
version = "0"
description = ""
authors = []

[tool.poetry.dependencies]
python = ">=3.10,<3.11"
aiohttp = "^3.8.1"
toml = "^0.10.2"
dockerflow = "^2022.1.0"
async-timeout = "^4.0.2"
sentry-sdk = "^1.5.10"
termcolor = "^1.1.0"
aiohttp_cors = "^0.7.0"
backoff = "^1.11.1"
python-decouple = "^3.6"
logging-color-formatter = "^1.0.2"
google-cloud-bigquery = "^3.0.1"
# Extra dependencies for checks.
kinto-http = { version = "^10.8.0", optional = true }
cryptography = { version = "^37.0.1", optional = true }
websockets = { version = "^10.2", optional = true }
requests = { version = "^2.26.0", optional = true }
beautifulsoup4 = { version = "^4.11.1", optional = true }
autograph-utils = { version = "^0.1.1", optional = true }
canonicaljson-rs = { version = "^0.4.0", optional = true }
taskcluster = { version = "^44.13.0", optional = true }

[tool.poetry.dev-dependencies]
pytest = "^7.1.2"
aioresponses = "^0.7.3"
pytest-aiohttp = "^1.0.4"
black = "^22.3"
flake8 = "^4.0.1"
mypy = "^0.950"
pytest-cov = "^3.0.0"
isort = "^5.10.1"
bandit = "^1.7.4"
responses = "^0.20.0"
types-toml = "^0.10.5"
<<<<<<< HEAD
types-requests = "^2.27.25"
types-termcolor = "^1.1.3"
=======
types-requests = "^2.27.20"
types-termcolor = "^1.1.4"
>>>>>>> b1887935

[tool.poetry.extras]
remotesettings = [
    "kinto-http",
    "cryptography",
    "websockets",
    "requests",
    "beautifulsoup4",
    "autograph-utils",
    "canonicaljson-rs",
]
taskcluster = [
    "taskcluster",
]

[build-system]
requires = ["poetry-core>=1.0.0"]
build-backend = "poetry.core.masonry.api"<|MERGE_RESOLUTION|>--- conflicted
+++ resolved
@@ -39,13 +39,8 @@
 bandit = "^1.7.4"
 responses = "^0.20.0"
 types-toml = "^0.10.5"
-<<<<<<< HEAD
 types-requests = "^2.27.25"
-types-termcolor = "^1.1.3"
-=======
-types-requests = "^2.27.20"
 types-termcolor = "^1.1.4"
->>>>>>> b1887935
 
 [tool.poetry.extras]
 remotesettings = [
