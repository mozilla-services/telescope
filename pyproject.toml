--- conflicted
+++ resolved
@@ -39,13 +39,8 @@
 bandit = "^1.7.1"
 responses = "^0.16.0"
 types-toml = "^0.10.1"
-<<<<<<< HEAD
 types-requests = "^2.27.3"
-types-termcolor = "^1.1.2"
-=======
-types-requests = "^2.26.3"
 types-termcolor = "^1.1.3"
->>>>>>> 1654bae5
 
 [tool.poetry.extras]
 remotesettings = [
