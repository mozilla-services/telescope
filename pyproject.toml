--- conflicted
+++ resolved
@@ -35,13 +35,8 @@
 flake8 = "^4.0.1"
 mypy = "^0.910"
 pytest-cov = "^3.0.0"
-<<<<<<< HEAD
-isort = "^5.10.0"
+isort = "^5.10.1"
 bandit = "^1.7.1"
-=======
-isort = "^5.10.1"
-bandit = "^1.7.0"
->>>>>>> 5e17dfb0
 responses = "^0.15.0"
 types-toml = "^0.10.1"
 types-requests = "^2.25.11"
