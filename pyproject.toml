--- conflicted
+++ resolved
@@ -35,15 +35,9 @@
 flake8 = "^4.0.1"
 mypy = "^0.910"
 pytest-cov = "^3.0.0"
-<<<<<<< HEAD
 isort = "^5.10.1"
 bandit = "^1.7.1"
-responses = "^0.15.0"
-=======
-isort = "^5.10.0"
-bandit = "^1.7.0"
 responses = "^0.16.0"
->>>>>>> 5c50256b
 types-toml = "^0.10.1"
 types-requests = "^2.25.11"
 types-termcolor = "^1.1.2"
